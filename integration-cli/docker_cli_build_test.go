package main

import (
	"archive/tar"
	"bufio"
	"bytes"
	"encoding/json"
	"fmt"
	"io/ioutil"
	"os"
	"os/exec"
	"path/filepath"
	"reflect"
	"regexp"
	"runtime"
	"strconv"
	"strings"
	"sync"
	"testing"
	"text/template"
	"time"

	"github.com/docker/docker/builder/command"
	"github.com/docker/docker/pkg/archive"
)

func TestBuildJSONEmptyRun(t *testing.T) {
	name := "testbuildjsonemptyrun"
	defer deleteImages(name)

	_, err := buildImage(
		name,
		`
    FROM busybox
    RUN []
    `,
		true)

	if err != nil {
		t.Fatal("error when dealing with a RUN statement with empty JSON array")
	}

	logDone("build - RUN with an empty array should not panic")
}

func TestBuildEmptyWhitespace(t *testing.T) {
	name := "testbuildemptywhitespace"
	defer deleteImages(name)

	_, err := buildImage(
		name,
		`
    FROM busybox
    COPY
      quux \
      bar
    `,
		true)

	if err == nil {
		t.Fatal("no error when dealing with a COPY statement with no content on the same line")
	}

	logDone("build - statements with whitespace and no content should generate a parse error")
}

func TestBuildShCmdJSONEntrypoint(t *testing.T) {
	name := "testbuildshcmdjsonentrypoint"
	defer deleteImages(name)

	_, err := buildImage(
		name,
		`
    FROM busybox
    ENTRYPOINT ["/bin/echo"]
    CMD echo test
    `,
		true)

	if err != nil {
		t.Fatal(err)
	}

	out, _, err := runCommandWithOutput(
		exec.Command(
			dockerBinary,
			"run",
			"--rm",
			name))

	if err != nil {
		t.Fatal(err)
	}

	if strings.TrimSpace(out) != "/bin/sh -c echo test" {
		t.Fatal("CMD did not contain /bin/sh -c")
	}

	logDone("build - CMD should always contain /bin/sh -c when specified without JSON")
}

func TestBuildEnvironmentReplacementUser(t *testing.T) {
	name := "testbuildenvironmentreplacement"
	defer deleteImages(name)

	_, err := buildImage(name, `
  FROM scratch
  ENV user foo
  USER ${user}
  `, true)
	if err != nil {
		t.Fatal(err)
	}

	res, err := inspectFieldJSON(name, "Config.User")
	if err != nil {
		t.Fatal(err)
	}

	if res != `"foo"` {
		t.Fatal("User foo from environment not in Config.User on image")
	}

	logDone("build - user environment replacement")
}

func TestBuildEnvironmentReplacementVolume(t *testing.T) {
	name := "testbuildenvironmentreplacement"
	defer deleteImages(name)

	_, err := buildImage(name, `
  FROM scratch
  ENV volume /quux
  VOLUME ${volume}
  `, true)
	if err != nil {
		t.Fatal(err)
	}

	res, err := inspectFieldJSON(name, "Config.Volumes")
	if err != nil {
		t.Fatal(err)
	}

	var volumes map[string]interface{}

	if err := json.Unmarshal([]byte(res), &volumes); err != nil {
		t.Fatal(err)
	}

	if _, ok := volumes["/quux"]; !ok {
		t.Fatal("Volume /quux from environment not in Config.Volumes on image")
	}

	logDone("build - volume environment replacement")
}

func TestBuildEnvironmentReplacementExpose(t *testing.T) {
	name := "testbuildenvironmentreplacement"
	defer deleteImages(name)

	_, err := buildImage(name, `
  FROM scratch
  ENV port 80
  EXPOSE ${port}
  `, true)
	if err != nil {
		t.Fatal(err)
	}

	res, err := inspectFieldJSON(name, "Config.ExposedPorts")
	if err != nil {
		t.Fatal(err)
	}

	var exposedPorts map[string]interface{}

	if err := json.Unmarshal([]byte(res), &exposedPorts); err != nil {
		t.Fatal(err)
	}

	if _, ok := exposedPorts["80/tcp"]; !ok {
		t.Fatal("Exposed port 80 from environment not in Config.ExposedPorts on image")
	}

	logDone("build - expose environment replacement")
}

func TestBuildEnvironmentReplacementWorkdir(t *testing.T) {
	name := "testbuildenvironmentreplacement"
	defer deleteImages(name)

	_, err := buildImage(name, `
  FROM busybox
  ENV MYWORKDIR /work
  RUN mkdir ${MYWORKDIR}
  WORKDIR ${MYWORKDIR}
  `, true)

	if err != nil {
		t.Fatal(err)
	}

	logDone("build - workdir environment replacement")
}

func TestBuildEnvironmentReplacementAddCopy(t *testing.T) {
	name := "testbuildenvironmentreplacement"
	defer deleteImages(name)

	ctx, err := fakeContext(`
  FROM scratch
  ENV baz foo
  ENV quux bar
  ENV dot .

  ADD ${baz} ${dot}
  COPY ${quux} ${dot}
  `,
		map[string]string{
			"foo": "test1",
			"bar": "test2",
		})

	if err != nil {
		t.Fatal(err)
	}
	defer ctx.Close()

	if _, err := buildImageFromContext(name, ctx, true); err != nil {
		t.Fatal(err)
	}

	logDone("build - add/copy environment replacement")
}

func TestBuildEnvironmentReplacementEnv(t *testing.T) {
	name := "testbuildenvironmentreplacement"

	defer deleteImages(name)

	_, err := buildImage(name,
		`
  FROM scratch
  ENV foo foo
  ENV bar ${foo}
  `, true)

	if err != nil {
		t.Fatal(err)
	}

	res, err := inspectFieldJSON(name, "Config.Env")
	if err != nil {
		t.Fatal(err)
	}

	envResult := []string{}

	if err = unmarshalJSON([]byte(res), &envResult); err != nil {
		t.Fatal(err)
	}

	found := false

	for _, env := range envResult {
		parts := strings.SplitN(env, "=", 2)
		if parts[0] == "bar" {
			found = true
			if parts[1] != "foo" {
				t.Fatalf("Could not find replaced var for env `bar`: got %q instead of `foo`", parts[1])
			}
		}
	}

	if !found {
		t.Fatal("Never found the `bar` env variable")
	}

	logDone("build - env environment replacement")
}

func TestBuildHandleEscapes(t *testing.T) {
	name := "testbuildhandleescapes"

	defer deleteImages(name)

	_, err := buildImage(name,
		`
  FROM scratch
  ENV FOO bar
  VOLUME ${FOO}
  `, true)

	if err != nil {
		t.Fatal(err)
	}

	var result map[string]map[string]struct{}

	res, err := inspectFieldJSON(name, "Config.Volumes")
	if err != nil {
		t.Fatal(err)
	}

	if err = unmarshalJSON([]byte(res), &result); err != nil {
		t.Fatal(err)
	}

	if _, ok := result["bar"]; !ok {
		t.Fatal("Could not find volume bar set from env foo in volumes table")
	}

	deleteImages(name)

	_, err = buildImage(name,
		`
  FROM scratch
  ENV FOO bar
  VOLUME \${FOO}
  `, true)

	if err != nil {
		t.Fatal(err)
	}

	res, err = inspectFieldJSON(name, "Config.Volumes")
	if err != nil {
		t.Fatal(err)
	}

	if err = unmarshalJSON([]byte(res), &result); err != nil {
		t.Fatal(err)
	}

	if _, ok := result["${FOO}"]; !ok {
		t.Fatal("Could not find volume ${FOO} set from env foo in volumes table")
	}

	deleteImages(name)

	// this test in particular provides *7* backslashes and expects 6 to come back.
	// Like above, the first escape is swallowed and the rest are treated as
	// literals, this one is just less obvious because of all the character noise.

	_, err = buildImage(name,
		`
  FROM scratch
  ENV FOO bar
  VOLUME \\\\\\\${FOO}
  `, true)

	if err != nil {
		t.Fatal(err)
	}

	res, err = inspectFieldJSON(name, "Config.Volumes")
	if err != nil {
		t.Fatal(err)
	}

	if err = unmarshalJSON([]byte(res), &result); err != nil {
		t.Fatal(err)
	}

	if _, ok := result[`\\\\\\${FOO}`]; !ok {
		t.Fatal(`Could not find volume \\\\\\${FOO} set from env foo in volumes table`)
	}

	logDone("build - handle escapes")
}

func TestBuildOnBuildLowercase(t *testing.T) {
	name := "testbuildonbuildlowercase"
	name2 := "testbuildonbuildlowercase2"

	defer deleteImages(name, name2)

	_, err := buildImage(name,
		`
  FROM busybox
  onbuild run echo quux
  `, true)

	if err != nil {
		t.Fatal(err)
	}

	_, out, err := buildImageWithOut(name2, fmt.Sprintf(`
  FROM %s
  `, name), true)

	if err != nil {
		t.Fatal(err)
	}

	if !strings.Contains(out, "quux") {
		t.Fatalf("Did not receive the expected echo text, got %s", out)
	}

	if strings.Contains(out, "ONBUILD ONBUILD") {
		t.Fatalf("Got an ONBUILD ONBUILD error with no error: got %s", out)
	}

	logDone("build - handle case-insensitive onbuild statement")
}

func TestBuildEnvEscapes(t *testing.T) {
	name := "testbuildenvescapes"
	defer deleteImages(name)
	defer deleteAllContainers()
	_, err := buildImage(name,
		`
    FROM busybox
    ENV TEST foo
    CMD echo \$
    `,
		true)

	out, _, err := runCommandWithOutput(exec.Command(dockerBinary, "run", "-t", name))

	if err != nil {
		t.Fatal(err)
	}

	if strings.TrimSpace(out) != "$" {
		t.Fatalf("Env TEST was not overwritten with bar when foo was supplied to dockerfile: was %q", strings.TrimSpace(out))
	}

	logDone("build - env should handle \\$ properly")
}

func TestBuildEnvOverwrite(t *testing.T) {
	name := "testbuildenvoverwrite"
	defer deleteImages(name)
	defer deleteAllContainers()

	_, err := buildImage(name,
		`
    FROM busybox
    ENV TEST foo
    CMD echo ${TEST}
    `,
		true)

	if err != nil {
		t.Fatal(err)
	}

	out, _, err := runCommandWithOutput(exec.Command(dockerBinary, "run", "-e", "TEST=bar", "-t", name))

	if err != nil {
		t.Fatal(err)
	}

	if strings.TrimSpace(out) != "bar" {
		t.Fatalf("Env TEST was not overwritten with bar when foo was supplied to dockerfile: was %q", strings.TrimSpace(out))
	}

	logDone("build - env should overwrite builder ENV during run")
}

func TestBuildOnBuildForbiddenMaintainerInSourceImage(t *testing.T) {
	name := "testbuildonbuildforbiddenmaintainerinsourceimage"
	defer deleteImages("onbuild")
	defer deleteImages(name)
	defer deleteAllContainers()

	createCmd := exec.Command(dockerBinary, "create", "busybox", "true")
	out, _, _, err := runCommandWithStdoutStderr(createCmd)
	if err != nil {
		t.Fatal(out, err)
	}

	cleanedContainerID := stripTrailingCharacters(out)

	commitCmd := exec.Command(dockerBinary, "commit", "--run", "{\"OnBuild\":[\"MAINTAINER docker.io\"]}", cleanedContainerID, "onbuild")

	if _, err := runCommand(commitCmd); err != nil {
		t.Fatal(err)
	}

	_, err = buildImage(name,
		`FROM onbuild`,
		true)
	if err != nil {
		if !strings.Contains(err.Error(), "maintainer isn't allowed as an ONBUILD trigger") {
			t.Fatalf("Wrong error %v, must be about MAINTAINER and ONBUILD in source image", err)
		}
	} else {
		t.Fatal("Error must not be nil")
	}
	logDone("build - onbuild forbidden maintainer in source image")

}

func TestBuildOnBuildForbiddenFromInSourceImage(t *testing.T) {
	name := "testbuildonbuildforbiddenfrominsourceimage"
	defer deleteImages("onbuild")
	defer deleteImages(name)
	defer deleteAllContainers()

	createCmd := exec.Command(dockerBinary, "create", "busybox", "true")
	out, _, _, err := runCommandWithStdoutStderr(createCmd)
	if err != nil {
		t.Fatal(out, err)
	}

	cleanedContainerID := stripTrailingCharacters(out)

	commitCmd := exec.Command(dockerBinary, "commit", "--run", "{\"OnBuild\":[\"FROM busybox\"]}", cleanedContainerID, "onbuild")

	if _, err := runCommand(commitCmd); err != nil {
		t.Fatal(err)
	}

	_, err = buildImage(name,
		`FROM onbuild`,
		true)
	if err != nil {
		if !strings.Contains(err.Error(), "from isn't allowed as an ONBUILD trigger") {
			t.Fatalf("Wrong error %v, must be about FROM and ONBUILD in source image", err)
		}
	} else {
		t.Fatal("Error must not be nil")
	}
	logDone("build - onbuild forbidden from in source image")

}

func TestBuildOnBuildForbiddenChainedInSourceImage(t *testing.T) {
	name := "testbuildonbuildforbiddenchainedinsourceimage"
	defer deleteImages("onbuild")
	defer deleteImages(name)
	defer deleteAllContainers()

	createCmd := exec.Command(dockerBinary, "create", "busybox", "true")
	out, _, _, err := runCommandWithStdoutStderr(createCmd)
	if err != nil {
		t.Fatal(out, err)
	}

	cleanedContainerID := stripTrailingCharacters(out)

	commitCmd := exec.Command(dockerBinary, "commit", "--run", "{\"OnBuild\":[\"ONBUILD RUN ls\"]}", cleanedContainerID, "onbuild")

	if _, err := runCommand(commitCmd); err != nil {
		t.Fatal(err)
	}

	_, err = buildImage(name,
		`FROM onbuild`,
		true)
	if err != nil {
		if !strings.Contains(err.Error(), "Chaining ONBUILD via `ONBUILD ONBUILD` isn't allowed") {
			t.Fatalf("Wrong error %v, must be about chaining ONBUILD in source image", err)
		}
	} else {
		t.Fatal("Error must not be nil")
	}
	logDone("build - onbuild forbidden chained in source image")

}

func TestBuildOnBuildCmdEntrypointJSON(t *testing.T) {
	name1 := "onbuildcmd"
	name2 := "onbuildgenerated"

	defer deleteImages(name2)
	defer deleteImages(name1)
	defer deleteAllContainers()

	_, err := buildImage(name1, `
FROM busybox
ONBUILD CMD ["hello world"]
ONBUILD ENTRYPOINT ["echo"]
ONBUILD RUN ["true"]`,
		false)

	if err != nil {
		t.Fatal(err)
	}

	_, err = buildImage(name2, fmt.Sprintf(`FROM %s`, name1), false)

	if err != nil {
		t.Fatal(err)
	}

	out, _, err := runCommandWithOutput(exec.Command(dockerBinary, "run", "-t", name2))
	if err != nil {
		t.Fatal(err)
	}

	if !regexp.MustCompile(`(?m)^hello world`).MatchString(out) {
		t.Fatal("did not get echo output from onbuild", out)
	}

	logDone("build - onbuild with json entrypoint/cmd")
}

func TestBuildOnBuildEntrypointJSON(t *testing.T) {
	name1 := "onbuildcmd"
	name2 := "onbuildgenerated"

	defer deleteImages(name2)
	defer deleteImages(name1)
	defer deleteAllContainers()

	_, err := buildImage(name1, `
FROM busybox
ONBUILD ENTRYPOINT ["echo"]`,
		false)

	if err != nil {
		t.Fatal(err)
	}

	_, err = buildImage(name2, fmt.Sprintf("FROM %s\nCMD [\"hello world\"]\n", name1), false)

	if err != nil {
		t.Fatal(err)
	}

	out, _, err := runCommandWithOutput(exec.Command(dockerBinary, "run", "-t", name2))
	if err != nil {
		t.Fatal(err)
	}

	if !regexp.MustCompile(`(?m)^hello world`).MatchString(out) {
		t.Fatal("got malformed output from onbuild", out)
	}

	logDone("build - onbuild with json entrypoint")
}

func TestBuildCacheADD(t *testing.T) {
	name := "testbuildtwoimageswithadd"
	defer deleteImages(name)
	server, err := fakeStorage(map[string]string{
		"robots.txt": "hello",
		"index.html": "world",
	})
	if err != nil {
		t.Fatal(err)
	}
	defer server.Close()

	if _, err := buildImage(name,
		fmt.Sprintf(`FROM scratch
		ADD %s/robots.txt /`, server.URL()),
		true); err != nil {
		t.Fatal(err)
	}
	if err != nil {
		t.Fatal(err)
	}
	deleteImages(name)
	_, out, err := buildImageWithOut(name,
		fmt.Sprintf(`FROM scratch
		ADD %s/index.html /`, server.URL()),
		true)
	if err != nil {
		t.Fatal(err)
	}
	if strings.Contains(out, "Using cache") {
		t.Fatal("2nd build used cache on ADD, it shouldn't")
	}

	logDone("build - build two images with remote ADD")
}

func TestBuildLastModified(t *testing.T) {
	name := "testbuildlastmodified"
	defer deleteImages(name)

	server, err := fakeStorage(map[string]string{
		"file": "hello",
	})
	if err != nil {
		t.Fatal(err)
	}
	defer server.Close()

	var out, out2 string

	dFmt := `FROM busybox
ADD %s/file /
RUN ls -le /file`

	dockerfile := fmt.Sprintf(dFmt, server.URL())

	if _, out, err = buildImageWithOut(name, dockerfile, false); err != nil {
		t.Fatal(err)
	}

	originMTime := regexp.MustCompile(`root.*/file.*\n`).FindString(out)
	// Make sure our regexp is correct
	if strings.Index(originMTime, "/file") < 0 {
		t.Fatalf("Missing ls info on 'file':\n%s", out)
	}

	// Build it again and make sure the mtime of the file didn't change.
	// Wait a few seconds to make sure the time changed enough to notice
	time.Sleep(2 * time.Second)

	if _, out2, err = buildImageWithOut(name, dockerfile, false); err != nil {
		t.Fatal(err)
	}

	newMTime := regexp.MustCompile(`root.*/file.*\n`).FindString(out2)
	if newMTime != originMTime {
		t.Fatalf("MTime changed:\nOrigin:%s\nNew:%s", originMTime, newMTime)
	}

	// Now 'touch' the file and make sure the timestamp DID change this time
	// Create a new fakeStorage instead of just using Add() to help windows
	server, err = fakeStorage(map[string]string{
		"file": "hello",
	})
	if err != nil {
		t.Fatal(err)
	}
	defer server.Close()

	dockerfile = fmt.Sprintf(dFmt, server.URL())

	if _, out2, err = buildImageWithOut(name, dockerfile, false); err != nil {
		t.Fatal(err)
	}

	newMTime = regexp.MustCompile(`root.*/file.*\n`).FindString(out2)
	if newMTime == originMTime {
		t.Fatalf("MTime didn't change:\nOrigin:%s\nNew:%s", originMTime, newMTime)
	}

	logDone("build - use Last-Modified header")
}

func TestBuildSixtySteps(t *testing.T) {
	name := "foobuildsixtysteps"
	defer deleteImages(name)
	ctx, err := fakeContext("FROM scratch\n"+strings.Repeat("ADD foo /\n", 60),
		map[string]string{
			"foo": "test1",
		})
	if err != nil {
		t.Fatal(err)
	}
	defer ctx.Close()

	if _, err := buildImageFromContext(name, ctx, true); err != nil {
		t.Fatal(err)
	}
	logDone("build - build an image with sixty build steps")
}

func TestBuildAddSingleFileToRoot(t *testing.T) {
	name := "testaddimg"
	defer deleteImages(name)
	ctx, err := fakeContext(fmt.Sprintf(`FROM busybox
RUN echo 'dockerio:x:1001:1001::/bin:/bin/false' >> /etc/passwd
RUN echo 'dockerio:x:1001:' >> /etc/group
RUN touch /exists
RUN chown dockerio.dockerio /exists
ADD test_file /
RUN [ $(ls -l /test_file | awk '{print $3":"$4}') = 'root:root' ]
RUN [ $(ls -l /test_file | awk '{print $1}') = '%s' ]
RUN [ $(ls -l /exists | awk '{print $3":"$4}') = 'dockerio:dockerio' ]`, expectedFileChmod),
		map[string]string{
			"test_file": "test1",
		})
	if err != nil {
		t.Fatal(err)
	}
	defer ctx.Close()

	if _, err := buildImageFromContext(name, ctx, true); err != nil {
		t.Fatal(err)
	}
	logDone("build - add single file to root")
}

// Issue #3960: "ADD src ." hangs
func TestBuildAddSingleFileToWorkdir(t *testing.T) {
	name := "testaddsinglefiletoworkdir"
	defer deleteImages(name)
	ctx, err := fakeContext(`FROM busybox
ADD test_file .`,
		map[string]string{
			"test_file": "test1",
		})
	if err != nil {
		t.Fatal(err)
	}
	defer ctx.Close()

	done := make(chan struct{})
	go func() {
		if _, err := buildImageFromContext(name, ctx, true); err != nil {
			t.Fatal(err)
		}
		close(done)
	}()
	select {
	case <-time.After(5 * time.Second):
		t.Fatal("Build with adding to workdir timed out")
	case <-done:
	}
	logDone("build - add single file to workdir")
}

func TestBuildAddSingleFileToExistDir(t *testing.T) {
	name := "testaddsinglefiletoexistdir"
	defer deleteImages(name)
	ctx, err := fakeContext(`FROM busybox
RUN echo 'dockerio:x:1001:1001::/bin:/bin/false' >> /etc/passwd
RUN echo 'dockerio:x:1001:' >> /etc/group
RUN mkdir /exists
RUN touch /exists/exists_file
RUN chown -R dockerio.dockerio /exists
ADD test_file /exists/
RUN [ $(ls -l / | grep exists | awk '{print $3":"$4}') = 'dockerio:dockerio' ]
RUN [ $(ls -l /exists/test_file | awk '{print $3":"$4}') = 'root:root' ]
RUN [ $(ls -l /exists/exists_file | awk '{print $3":"$4}') = 'dockerio:dockerio' ]`,
		map[string]string{
			"test_file": "test1",
		})
	if err != nil {
		t.Fatal(err)
	}
	defer ctx.Close()

	if _, err := buildImageFromContext(name, ctx, true); err != nil {
		t.Fatal(err)
	}
	logDone("build - add single file to existing dir")
}

func TestBuildCopyAddMultipleFiles(t *testing.T) {
	server, err := fakeStorage(map[string]string{
		"robots.txt": "hello",
	})
	if err != nil {
		t.Fatal(err)
	}
	defer server.Close()

	name := "testcopymultiplefilestofile"
	defer deleteImages(name)
	ctx, err := fakeContext(fmt.Sprintf(`FROM busybox
RUN echo 'dockerio:x:1001:1001::/bin:/bin/false' >> /etc/passwd
RUN echo 'dockerio:x:1001:' >> /etc/group
RUN mkdir /exists
RUN touch /exists/exists_file
RUN chown -R dockerio.dockerio /exists
COPY test_file1 test_file2 /exists/
ADD test_file3 test_file4 %s/robots.txt /exists/
RUN [ $(ls -l / | grep exists | awk '{print $3":"$4}') = 'dockerio:dockerio' ]
RUN [ $(ls -l /exists/test_file1 | awk '{print $3":"$4}') = 'root:root' ]
RUN [ $(ls -l /exists/test_file2 | awk '{print $3":"$4}') = 'root:root' ]

RUN [ $(ls -l /exists/test_file3 | awk '{print $3":"$4}') = 'root:root' ]
RUN [ $(ls -l /exists/test_file4 | awk '{print $3":"$4}') = 'root:root' ]
RUN [ $(ls -l /exists/robots.txt | awk '{print $3":"$4}') = 'root:root' ]

RUN [ $(ls -l /exists/exists_file | awk '{print $3":"$4}') = 'dockerio:dockerio' ]
`, server.URL()),
		map[string]string{
			"test_file1": "test1",
			"test_file2": "test2",
			"test_file3": "test3",
			"test_file4": "test4",
		})
	defer ctx.Close()
	if err != nil {
		t.Fatal(err)
	}

	if _, err := buildImageFromContext(name, ctx, true); err != nil {
		t.Fatal(err)
	}
	logDone("build - multiple file copy/add tests")
}

func TestBuildAddMultipleFilesToFile(t *testing.T) {
	name := "testaddmultiplefilestofile"
	defer deleteImages(name)
	ctx, err := fakeContext(`FROM scratch
	ADD file1.txt file2.txt test
	`,
		map[string]string{
			"file1.txt": "test1",
			"file2.txt": "test1",
		})
	defer ctx.Close()
	if err != nil {
		t.Fatal(err)
	}

	expected := "When using ADD with more than one source file, the destination must be a directory and end with a /"
	if _, err := buildImageFromContext(name, ctx, true); err == nil || !strings.Contains(err.Error(), expected) {
		t.Fatalf("Wrong error: (should contain %q) got:\n%v", expected, err)
	}

	logDone("build - multiple add files to file")
}

func TestBuildJSONAddMultipleFilesToFile(t *testing.T) {
	name := "testjsonaddmultiplefilestofile"
	defer deleteImages(name)
	ctx, err := fakeContext(`FROM scratch
	ADD ["file1.txt", "file2.txt", "test"]
	`,
		map[string]string{
			"file1.txt": "test1",
			"file2.txt": "test1",
		})
	defer ctx.Close()
	if err != nil {
		t.Fatal(err)
	}

	expected := "When using ADD with more than one source file, the destination must be a directory and end with a /"
	if _, err := buildImageFromContext(name, ctx, true); err == nil || !strings.Contains(err.Error(), expected) {
		t.Fatalf("Wrong error: (should contain %q) got:\n%v", expected, err)
	}

	logDone("build - multiple add files to file json syntax")
}

func TestBuildAddMultipleFilesToFileWild(t *testing.T) {
	name := "testaddmultiplefilestofilewild"
	defer deleteImages(name)
	ctx, err := fakeContext(`FROM scratch
	ADD file*.txt test
	`,
		map[string]string{
			"file1.txt": "test1",
			"file2.txt": "test1",
		})
	defer ctx.Close()
	if err != nil {
		t.Fatal(err)
	}

	expected := "When using ADD with more than one source file, the destination must be a directory and end with a /"
	if _, err := buildImageFromContext(name, ctx, true); err == nil || !strings.Contains(err.Error(), expected) {
		t.Fatalf("Wrong error: (should contain %q) got:\n%v", expected, err)
	}

	logDone("build - multiple add files to file wild")
}

func TestBuildJSONAddMultipleFilesToFileWild(t *testing.T) {
	name := "testjsonaddmultiplefilestofilewild"
	defer deleteImages(name)
	ctx, err := fakeContext(`FROM scratch
	ADD ["file*.txt", "test"]
	`,
		map[string]string{
			"file1.txt": "test1",
			"file2.txt": "test1",
		})
	defer ctx.Close()
	if err != nil {
		t.Fatal(err)
	}

	expected := "When using ADD with more than one source file, the destination must be a directory and end with a /"
	if _, err := buildImageFromContext(name, ctx, true); err == nil || !strings.Contains(err.Error(), expected) {
		t.Fatalf("Wrong error: (should contain %q) got:\n%v", expected, err)
	}

	logDone("build - multiple add files to file wild json syntax")
}

func TestBuildCopyMultipleFilesToFile(t *testing.T) {
	name := "testcopymultiplefilestofile"
	defer deleteImages(name)
	ctx, err := fakeContext(`FROM scratch
	COPY file1.txt file2.txt test
	`,
		map[string]string{
			"file1.txt": "test1",
			"file2.txt": "test1",
		})
	defer ctx.Close()
	if err != nil {
		t.Fatal(err)
	}

	expected := "When using COPY with more than one source file, the destination must be a directory and end with a /"
	if _, err := buildImageFromContext(name, ctx, true); err == nil || !strings.Contains(err.Error(), expected) {
		t.Fatalf("Wrong error: (should contain %q) got:\n%v", expected, err)
	}

	logDone("build - multiple copy files to file")
}

func TestBuildJSONCopyMultipleFilesToFile(t *testing.T) {
	name := "testjsoncopymultiplefilestofile"
	defer deleteImages(name)
	ctx, err := fakeContext(`FROM scratch
	COPY ["file1.txt", "file2.txt", "test"]
	`,
		map[string]string{
			"file1.txt": "test1",
			"file2.txt": "test1",
		})
	defer ctx.Close()
	if err != nil {
		t.Fatal(err)
	}

	expected := "When using COPY with more than one source file, the destination must be a directory and end with a /"
	if _, err := buildImageFromContext(name, ctx, true); err == nil || !strings.Contains(err.Error(), expected) {
		t.Fatalf("Wrong error: (should contain %q) got:\n%v", expected, err)
	}

	logDone("build - multiple copy files to file json syntax")
}

func TestBuildAddFileWithWhitespace(t *testing.T) {
	name := "testaddfilewithwhitespace"
	defer deleteImages(name)
	ctx, err := fakeContext(`FROM busybox
RUN mkdir "/test dir"
RUN mkdir "/test_dir"
ADD [ "test file1", "/test_file1" ]
ADD [ "test_file2", "/test file2" ]
ADD [ "test file3", "/test file3" ]
ADD [ "test dir/test_file4", "/test_dir/test_file4" ]
ADD [ "test_dir/test_file5", "/test dir/test_file5" ]
ADD [ "test dir/test_file6", "/test dir/test_file6" ]
RUN [ $(cat "/test_file1") = 'test1' ]
RUN [ $(cat "/test file2") = 'test2' ]
RUN [ $(cat "/test file3") = 'test3' ]
RUN [ $(cat "/test_dir/test_file4") = 'test4' ]
RUN [ $(cat "/test dir/test_file5") = 'test5' ]
RUN [ $(cat "/test dir/test_file6") = 'test6' ]`,
		map[string]string{
			"test file1":          "test1",
			"test_file2":          "test2",
			"test file3":          "test3",
			"test dir/test_file4": "test4",
			"test_dir/test_file5": "test5",
			"test dir/test_file6": "test6",
		})
	defer ctx.Close()
	if err != nil {
		t.Fatal(err)
	}

	if _, err := buildImageFromContext(name, ctx, true); err != nil {
		t.Fatal(err)
	}
	logDone("build - add file with whitespace")
}

func TestBuildCopyFileWithWhitespace(t *testing.T) {
	name := "testcopyfilewithwhitespace"
	defer deleteImages(name)
	ctx, err := fakeContext(`FROM busybox
RUN mkdir "/test dir"
RUN mkdir "/test_dir"
COPY [ "test file1", "/test_file1" ]
COPY [ "test_file2", "/test file2" ]
COPY [ "test file3", "/test file3" ]
COPY [ "test dir/test_file4", "/test_dir/test_file4" ]
COPY [ "test_dir/test_file5", "/test dir/test_file5" ]
COPY [ "test dir/test_file6", "/test dir/test_file6" ]
RUN [ $(cat "/test_file1") = 'test1' ]
RUN [ $(cat "/test file2") = 'test2' ]
RUN [ $(cat "/test file3") = 'test3' ]
RUN [ $(cat "/test_dir/test_file4") = 'test4' ]
RUN [ $(cat "/test dir/test_file5") = 'test5' ]
RUN [ $(cat "/test dir/test_file6") = 'test6' ]`,
		map[string]string{
			"test file1":          "test1",
			"test_file2":          "test2",
			"test file3":          "test3",
			"test dir/test_file4": "test4",
			"test_dir/test_file5": "test5",
			"test dir/test_file6": "test6",
		})
	defer ctx.Close()
	if err != nil {
		t.Fatal(err)
	}

	if _, err := buildImageFromContext(name, ctx, true); err != nil {
		t.Fatal(err)
	}
	logDone("build - copy file with whitespace")
}

func TestBuildAddMultipleFilesToFileWithWhitespace(t *testing.T) {
	name := "testaddmultiplefilestofilewithwhitespace"
	defer deleteImages(name)
	ctx, err := fakeContext(`FROM busybox
	ADD [ "test file1", "test file2", "test" ]
    `,
		map[string]string{
			"test file1": "test1",
			"test file2": "test2",
		})
	defer ctx.Close()
	if err != nil {
		t.Fatal(err)
	}

	expected := "When using ADD with more than one source file, the destination must be a directory and end with a /"
	if _, err := buildImageFromContext(name, ctx, true); err == nil || !strings.Contains(err.Error(), expected) {
		t.Fatalf("Wrong error: (should contain %q) got:\n%v", expected, err)
	}

	logDone("build - multiple add files to file with whitespace")
}

func TestBuildCopyMultipleFilesToFileWithWhitespace(t *testing.T) {
	name := "testcopymultiplefilestofilewithwhitespace"
	defer deleteImages(name)
	ctx, err := fakeContext(`FROM busybox
	COPY [ "test file1", "test file2", "test" ]
        `,
		map[string]string{
			"test file1": "test1",
			"test file2": "test2",
		})
	defer ctx.Close()
	if err != nil {
		t.Fatal(err)
	}

	expected := "When using COPY with more than one source file, the destination must be a directory and end with a /"
	if _, err := buildImageFromContext(name, ctx, true); err == nil || !strings.Contains(err.Error(), expected) {
		t.Fatalf("Wrong error: (should contain %q) got:\n%v", expected, err)
	}

	logDone("build - multiple copy files to file with whitespace")
}

func TestBuildCopyWildcard(t *testing.T) {
	name := "testcopywildcard"
	defer deleteImages(name)
	server, err := fakeStorage(map[string]string{
		"robots.txt": "hello",
		"index.html": "world",
	})
	if err != nil {
		t.Fatal(err)
	}
	defer server.Close()

	ctx, err := fakeContext(fmt.Sprintf(`FROM busybox
	COPY file*.txt /tmp/
	RUN ls /tmp/file1.txt /tmp/file2.txt
	RUN mkdir /tmp1
	COPY dir* /tmp1/
	RUN ls /tmp1/dirt /tmp1/nested_file /tmp1/nested_dir/nest_nest_file
	RUN mkdir /tmp2
        ADD dir/*dir %s/robots.txt /tmp2/
	RUN ls /tmp2/nest_nest_file /tmp2/robots.txt
	`, server.URL()),
		map[string]string{
			"file1.txt":                     "test1",
			"file2.txt":                     "test2",
			"dir/nested_file":               "nested file",
			"dir/nested_dir/nest_nest_file": "2 times nested",
			"dirt": "dirty",
		})
	defer ctx.Close()
	if err != nil {
		t.Fatal(err)
	}

	id1, err := buildImageFromContext(name, ctx, true)
	if err != nil {
		t.Fatal(err)
	}

	// Now make sure we use a cache the 2nd time
	id2, err := buildImageFromContext(name, ctx, true)
	if err != nil {
		t.Fatal(err)
	}

	if id1 != id2 {
		t.Fatal("didn't use the cache")
	}

	logDone("build - copy wild card")
}

func TestBuildCopyWildcardNoFind(t *testing.T) {
	name := "testcopywildcardnofind"
	defer deleteImages(name)
	ctx, err := fakeContext(`FROM busybox
	COPY file*.txt /tmp/
	`, nil)
	defer ctx.Close()
	if err != nil {
		t.Fatal(err)
	}

	_, err = buildImageFromContext(name, ctx, true)
	if err == nil {
		t.Fatal("should have failed to find a file")
	}
	if !strings.Contains(err.Error(), "No source files were specified") {
		t.Fatalf("Wrong error %v, must be about no source files", err)
	}

	logDone("build - copy wild card no find")
}

func TestBuildCopyWildcardCache(t *testing.T) {
	name := "testcopywildcardcache"
	defer deleteImages(name)
	ctx, err := fakeContext(`FROM busybox
	COPY file1.txt /tmp/`,
		map[string]string{
			"file1.txt": "test1",
		})
	defer ctx.Close()
	if err != nil {
		t.Fatal(err)
	}

	id1, err := buildImageFromContext(name, ctx, true)
	if err != nil {
		t.Fatal(err)
	}

	// Now make sure we use a cache the 2nd time even with wild cards.
	// Use the same context so the file is the same and the checksum will match
	ctx.Add("Dockerfile", `FROM busybox
	COPY file*.txt /tmp/`)

	id2, err := buildImageFromContext(name, ctx, true)
	if err != nil {
		t.Fatal(err)
	}

	if id1 != id2 {
		t.Fatal("didn't use the cache")
	}

	logDone("build - copy wild card cache")
}

func TestBuildAddSingleFileToNonExistingDir(t *testing.T) {
	name := "testaddsinglefiletononexistingdir"
	defer deleteImages(name)
	ctx, err := fakeContext(`FROM busybox
RUN echo 'dockerio:x:1001:1001::/bin:/bin/false' >> /etc/passwd
RUN echo 'dockerio:x:1001:' >> /etc/group
RUN touch /exists
RUN chown dockerio.dockerio /exists
ADD test_file /test_dir/
RUN [ $(ls -l / | grep test_dir | awk '{print $3":"$4}') = 'root:root' ]
RUN [ $(ls -l /test_dir/test_file | awk '{print $3":"$4}') = 'root:root' ]
RUN [ $(ls -l /exists | awk '{print $3":"$4}') = 'dockerio:dockerio' ]`,
		map[string]string{
			"test_file": "test1",
		})
	if err != nil {
		t.Fatal(err)
	}
	defer ctx.Close()

	if _, err := buildImageFromContext(name, ctx, true); err != nil {
		t.Fatal(err)
	}

	logDone("build - add single file to non-existing dir")
}

func TestBuildAddDirContentToRoot(t *testing.T) {
	name := "testadddircontenttoroot"
	defer deleteImages(name)
	ctx, err := fakeContext(`FROM busybox
RUN echo 'dockerio:x:1001:1001::/bin:/bin/false' >> /etc/passwd
RUN echo 'dockerio:x:1001:' >> /etc/group
RUN touch /exists
RUN chown dockerio.dockerio exists
ADD test_dir /
RUN [ $(ls -l /test_file | awk '{print $3":"$4}') = 'root:root' ]
RUN [ $(ls -l /exists | awk '{print $3":"$4}') = 'dockerio:dockerio' ]`,
		map[string]string{
			"test_dir/test_file": "test1",
		})
	if err != nil {
		t.Fatal(err)
	}
	defer ctx.Close()

	if _, err := buildImageFromContext(name, ctx, true); err != nil {
		t.Fatal(err)
	}
	logDone("build - add directory contents to root")
}

func TestBuildAddDirContentToExistingDir(t *testing.T) {
	name := "testadddircontenttoexistingdir"
	defer deleteImages(name)
	ctx, err := fakeContext(`FROM busybox
RUN echo 'dockerio:x:1001:1001::/bin:/bin/false' >> /etc/passwd
RUN echo 'dockerio:x:1001:' >> /etc/group
RUN mkdir /exists
RUN touch /exists/exists_file
RUN chown -R dockerio.dockerio /exists
ADD test_dir/ /exists/
RUN [ $(ls -l / | grep exists | awk '{print $3":"$4}') = 'dockerio:dockerio' ]
RUN [ $(ls -l /exists/exists_file | awk '{print $3":"$4}') = 'dockerio:dockerio' ]
RUN [ $(ls -l /exists/test_file | awk '{print $3":"$4}') = 'root:root' ]`,
		map[string]string{
			"test_dir/test_file": "test1",
		})
	if err != nil {
		t.Fatal(err)
	}
	defer ctx.Close()

	if _, err := buildImageFromContext(name, ctx, true); err != nil {
		t.Fatal(err)
	}
	logDone("build - add directory contents to existing dir")
}

func TestBuildAddWholeDirToRoot(t *testing.T) {
	name := "testaddwholedirtoroot"
	defer deleteImages(name)
	ctx, err := fakeContext(fmt.Sprintf(`FROM busybox
RUN echo 'dockerio:x:1001:1001::/bin:/bin/false' >> /etc/passwd
RUN echo 'dockerio:x:1001:' >> /etc/group
RUN touch /exists
RUN chown dockerio.dockerio exists
ADD test_dir /test_dir
RUN [ $(ls -l / | grep test_dir | awk '{print $3":"$4}') = 'root:root' ]
RUN [ $(ls -l / | grep test_dir | awk '{print $1}') = 'drwxr-xr-x' ]
RUN [ $(ls -l /test_dir/test_file | awk '{print $3":"$4}') = 'root:root' ]
RUN [ $(ls -l /test_dir/test_file | awk '{print $1}') = '%s' ]
RUN [ $(ls -l /exists | awk '{print $3":"$4}') = 'dockerio:dockerio' ]`, expectedFileChmod),
		map[string]string{
			"test_dir/test_file": "test1",
		})
	if err != nil {
		t.Fatal(err)
	}
	defer ctx.Close()

	if _, err := buildImageFromContext(name, ctx, true); err != nil {
		t.Fatal(err)
	}
	logDone("build - add whole directory to root")
}

// Testing #5941
func TestBuildAddEtcToRoot(t *testing.T) {
	name := "testaddetctoroot"
	defer deleteImages(name)
	ctx, err := fakeContext(`FROM scratch
ADD . /`,
		map[string]string{
			"etc/test_file": "test1",
		})
	if err != nil {
		t.Fatal(err)
	}
	defer ctx.Close()

	if _, err := buildImageFromContext(name, ctx, true); err != nil {
		t.Fatal(err)
	}
	logDone("build - add etc directory to root")
}

// Testing #9401
func TestBuildAddPreservesFilesSpecialBits(t *testing.T) {
	name := "testaddpreservesfilesspecialbits"
	defer deleteImages(name)
	ctx, err := fakeContext(`FROM busybox
ADD suidbin /usr/bin/suidbin
RUN chmod 4755 /usr/bin/suidbin
RUN [ $(ls -l /usr/bin/suidbin | awk '{print $1}') = '-rwsr-xr-x' ]
ADD ./data/ /
RUN [ $(ls -l /usr/bin/suidbin | awk '{print $1}') = '-rwsr-xr-x' ]`,
		map[string]string{
			"suidbin":             "suidbin",
			"/data/usr/test_file": "test1",
		})
	if err != nil {
		t.Fatal(err)
	}
	defer ctx.Close()

	if _, err := buildImageFromContext(name, ctx, true); err != nil {
		t.Fatal(err)
	}
	logDone("build - add preserves files special bits")
}

func TestBuildCopySingleFileToRoot(t *testing.T) {
	name := "testcopysinglefiletoroot"
	defer deleteImages(name)
	ctx, err := fakeContext(fmt.Sprintf(`FROM busybox
RUN echo 'dockerio:x:1001:1001::/bin:/bin/false' >> /etc/passwd
RUN echo 'dockerio:x:1001:' >> /etc/group
RUN touch /exists
RUN chown dockerio.dockerio /exists
COPY test_file /
RUN [ $(ls -l /test_file | awk '{print $3":"$4}') = 'root:root' ]
RUN [ $(ls -l /test_file | awk '{print $1}') = '%s' ]
RUN [ $(ls -l /exists | awk '{print $3":"$4}') = 'dockerio:dockerio' ]`, expectedFileChmod),
		map[string]string{
			"test_file": "test1",
		})
	if err != nil {
		t.Fatal(err)
	}
	defer ctx.Close()

	if _, err := buildImageFromContext(name, ctx, true); err != nil {
		t.Fatal(err)
	}
	logDone("build - copy single file to root")
}

// Issue #3960: "ADD src ." hangs - adapted for COPY
func TestBuildCopySingleFileToWorkdir(t *testing.T) {
	name := "testcopysinglefiletoworkdir"
	defer deleteImages(name)
	ctx, err := fakeContext(`FROM busybox
COPY test_file .`,
		map[string]string{
			"test_file": "test1",
		})
	if err != nil {
		t.Fatal(err)
	}
	defer ctx.Close()

	done := make(chan struct{})
	go func() {
		if _, err := buildImageFromContext(name, ctx, true); err != nil {
			t.Fatal(err)
		}
		close(done)
	}()
	select {
	case <-time.After(5 * time.Second):
		t.Fatal("Build with adding to workdir timed out")
	case <-done:
	}
	logDone("build - copy single file to workdir")
}

func TestBuildCopySingleFileToExistDir(t *testing.T) {
	name := "testcopysinglefiletoexistdir"
	defer deleteImages(name)
	ctx, err := fakeContext(`FROM busybox
RUN echo 'dockerio:x:1001:1001::/bin:/bin/false' >> /etc/passwd
RUN echo 'dockerio:x:1001:' >> /etc/group
RUN mkdir /exists
RUN touch /exists/exists_file
RUN chown -R dockerio.dockerio /exists
COPY test_file /exists/
RUN [ $(ls -l / | grep exists | awk '{print $3":"$4}') = 'dockerio:dockerio' ]
RUN [ $(ls -l /exists/test_file | awk '{print $3":"$4}') = 'root:root' ]
RUN [ $(ls -l /exists/exists_file | awk '{print $3":"$4}') = 'dockerio:dockerio' ]`,
		map[string]string{
			"test_file": "test1",
		})
	if err != nil {
		t.Fatal(err)
	}
	defer ctx.Close()

	if _, err := buildImageFromContext(name, ctx, true); err != nil {
		t.Fatal(err)
	}
	logDone("build - copy single file to existing dir")
}

func TestBuildCopySingleFileToNonExistDir(t *testing.T) {
	name := "testcopysinglefiletononexistdir"
	defer deleteImages(name)
	ctx, err := fakeContext(`FROM busybox
RUN echo 'dockerio:x:1001:1001::/bin:/bin/false' >> /etc/passwd
RUN echo 'dockerio:x:1001:' >> /etc/group
RUN touch /exists
RUN chown dockerio.dockerio /exists
COPY test_file /test_dir/
RUN [ $(ls -l / | grep test_dir | awk '{print $3":"$4}') = 'root:root' ]
RUN [ $(ls -l /test_dir/test_file | awk '{print $3":"$4}') = 'root:root' ]
RUN [ $(ls -l /exists | awk '{print $3":"$4}') = 'dockerio:dockerio' ]`,
		map[string]string{
			"test_file": "test1",
		})
	if err != nil {
		t.Fatal(err)
	}
	defer ctx.Close()

	if _, err := buildImageFromContext(name, ctx, true); err != nil {
		t.Fatal(err)
	}
	logDone("build - copy single file to non-existing dir")
}

func TestBuildCopyDirContentToRoot(t *testing.T) {
	name := "testcopydircontenttoroot"
	defer deleteImages(name)
	ctx, err := fakeContext(`FROM busybox
RUN echo 'dockerio:x:1001:1001::/bin:/bin/false' >> /etc/passwd
RUN echo 'dockerio:x:1001:' >> /etc/group
RUN touch /exists
RUN chown dockerio.dockerio exists
COPY test_dir /
RUN [ $(ls -l /test_file | awk '{print $3":"$4}') = 'root:root' ]
RUN [ $(ls -l /exists | awk '{print $3":"$4}') = 'dockerio:dockerio' ]`,
		map[string]string{
			"test_dir/test_file": "test1",
		})
	if err != nil {
		t.Fatal(err)
	}
	defer ctx.Close()

	if _, err := buildImageFromContext(name, ctx, true); err != nil {
		t.Fatal(err)
	}
	logDone("build - copy directory contents to root")
}

func TestBuildCopyDirContentToExistDir(t *testing.T) {
	name := "testcopydircontenttoexistdir"
	defer deleteImages(name)
	ctx, err := fakeContext(`FROM busybox
RUN echo 'dockerio:x:1001:1001::/bin:/bin/false' >> /etc/passwd
RUN echo 'dockerio:x:1001:' >> /etc/group
RUN mkdir /exists
RUN touch /exists/exists_file
RUN chown -R dockerio.dockerio /exists
COPY test_dir/ /exists/
RUN [ $(ls -l / | grep exists | awk '{print $3":"$4}') = 'dockerio:dockerio' ]
RUN [ $(ls -l /exists/exists_file | awk '{print $3":"$4}') = 'dockerio:dockerio' ]
RUN [ $(ls -l /exists/test_file | awk '{print $3":"$4}') = 'root:root' ]`,
		map[string]string{
			"test_dir/test_file": "test1",
		})
	if err != nil {
		t.Fatal(err)
	}
	defer ctx.Close()

	if _, err := buildImageFromContext(name, ctx, true); err != nil {
		t.Fatal(err)
	}
	logDone("build - copy directory contents to existing dir")
}

func TestBuildCopyWholeDirToRoot(t *testing.T) {
	name := "testcopywholedirtoroot"
	defer deleteImages(name)
	ctx, err := fakeContext(fmt.Sprintf(`FROM busybox
RUN echo 'dockerio:x:1001:1001::/bin:/bin/false' >> /etc/passwd
RUN echo 'dockerio:x:1001:' >> /etc/group
RUN touch /exists
RUN chown dockerio.dockerio exists
COPY test_dir /test_dir
RUN [ $(ls -l / | grep test_dir | awk '{print $3":"$4}') = 'root:root' ]
RUN [ $(ls -l / | grep test_dir | awk '{print $1}') = 'drwxr-xr-x' ]
RUN [ $(ls -l /test_dir/test_file | awk '{print $3":"$4}') = 'root:root' ]
RUN [ $(ls -l /test_dir/test_file | awk '{print $1}') = '%s' ]
RUN [ $(ls -l /exists | awk '{print $3":"$4}') = 'dockerio:dockerio' ]`, expectedFileChmod),
		map[string]string{
			"test_dir/test_file": "test1",
		})
	if err != nil {
		t.Fatal(err)
	}
	defer ctx.Close()

	if _, err := buildImageFromContext(name, ctx, true); err != nil {
		t.Fatal(err)
	}
	logDone("build - copy whole directory to root")
}

func TestBuildCopyEtcToRoot(t *testing.T) {
	name := "testcopyetctoroot"
	defer deleteImages(name)
	ctx, err := fakeContext(`FROM scratch
COPY . /`,
		map[string]string{
			"etc/test_file": "test1",
		})
	if err != nil {
		t.Fatal(err)
	}
	defer ctx.Close()

	if _, err := buildImageFromContext(name, ctx, true); err != nil {
		t.Fatal(err)
	}
	logDone("build - copy etc directory to root")
}

func TestBuildCopyDisallowRemote(t *testing.T) {
	name := "testcopydisallowremote"
	defer deleteImages(name)
	_, out, err := buildImageWithOut(name, `FROM scratch
COPY https://index.docker.io/robots.txt /`,
		true)
	if err == nil || !strings.Contains(out, "Source can't be a URL for COPY") {
		t.Fatalf("Error should be about disallowed remote source, got err: %s, out: %q", err, out)
	}
	logDone("build - copy - disallow copy from remote")
}

func TestBuildAddBadLinks(t *testing.T) {
	const (
		dockerfile = `
			FROM scratch
			ADD links.tar /
			ADD foo.txt /symlink/
			`
		targetFile = "foo.txt"
	)
	var (
		name = "test-link-absolute"
	)
	defer deleteImages(name)
	ctx, err := fakeContext(dockerfile, nil)
	if err != nil {
		t.Fatal(err)
	}
	defer ctx.Close()

	tempDir, err := ioutil.TempDir("", "test-link-absolute-temp-")
	if err != nil {
		t.Fatalf("failed to create temporary directory: %s", tempDir)
	}
	defer os.RemoveAll(tempDir)

	var symlinkTarget string
	if runtime.GOOS == "windows" {
		var driveLetter string
		if abs, err := filepath.Abs(tempDir); err != nil {
			t.Fatal(err)
		} else {
			driveLetter = abs[:1]
		}
		tempDirWithoutDrive := tempDir[2:]
		symlinkTarget = fmt.Sprintf(`%s:\..\..\..\..\..\..\..\..\..\..\..\..%s`, driveLetter, tempDirWithoutDrive)
	} else {
		symlinkTarget = fmt.Sprintf("/../../../../../../../../../../../..%s", tempDir)
	}

	tarPath := filepath.Join(ctx.Dir, "links.tar")
	nonExistingFile := filepath.Join(tempDir, targetFile)
	fooPath := filepath.Join(ctx.Dir, targetFile)

	tarOut, err := os.Create(tarPath)
	if err != nil {
		t.Fatal(err)
	}

	tarWriter := tar.NewWriter(tarOut)

	header := &tar.Header{
		Name:     "symlink",
		Typeflag: tar.TypeSymlink,
		Linkname: symlinkTarget,
		Mode:     0755,
		Uid:      0,
		Gid:      0,
	}

	err = tarWriter.WriteHeader(header)
	if err != nil {
		t.Fatal(err)
	}

	tarWriter.Close()
	tarOut.Close()

	foo, err := os.Create(fooPath)
	if err != nil {
		t.Fatal(err)
	}
	defer foo.Close()

	if _, err := foo.WriteString("test"); err != nil {
		t.Fatal(err)
	}

	if _, err := buildImageFromContext(name, ctx, true); err != nil {
		t.Fatal(err)
	}

	if _, err := os.Stat(nonExistingFile); err == nil || err != nil && !os.IsNotExist(err) {
		t.Fatalf("%s shouldn't have been written and it shouldn't exist", nonExistingFile)
	}

	logDone("build - ADD must add files in container")
}

func TestBuildAddBadLinksVolume(t *testing.T) {
	const (
		dockerfileTemplate = `
		FROM busybox
		RUN ln -s /../../../../../../../../%s /x
		VOLUME /x
		ADD foo.txt /x/`
		targetFile = "foo.txt"
	)
	var (
		name       = "test-link-absolute-volume"
		dockerfile = ""
	)
	defer deleteImages(name)

	tempDir, err := ioutil.TempDir("", "test-link-absolute-volume-temp-")
	if err != nil {
		t.Fatalf("failed to create temporary directory: %s", tempDir)
	}
	defer os.RemoveAll(tempDir)

	dockerfile = fmt.Sprintf(dockerfileTemplate, tempDir)
	nonExistingFile := filepath.Join(tempDir, targetFile)

	ctx, err := fakeContext(dockerfile, nil)
	if err != nil {
		t.Fatal(err)
	}
	defer ctx.Close()
	fooPath := filepath.Join(ctx.Dir, targetFile)

	foo, err := os.Create(fooPath)
	if err != nil {
		t.Fatal(err)
	}
	defer foo.Close()

	if _, err := foo.WriteString("test"); err != nil {
		t.Fatal(err)
	}

	if _, err := buildImageFromContext(name, ctx, true); err != nil {
		t.Fatal(err)
	}

	if _, err := os.Stat(nonExistingFile); err == nil || err != nil && !os.IsNotExist(err) {
		t.Fatalf("%s shouldn't have been written and it shouldn't exist", nonExistingFile)
	}

	logDone("build - ADD should add files in volume")
}

// Issue #5270 - ensure we throw a better error than "unexpected EOF"
// when we can't access files in the context.
func TestBuildWithInaccessibleFilesInContext(t *testing.T) {
	testRequires(t, UnixCli) // test uses chown/chmod: not available on windows

	{
		name := "testbuildinaccessiblefiles"
		defer deleteImages(name)
		ctx, err := fakeContext("FROM scratch\nADD . /foo/", map[string]string{"fileWithoutReadAccess": "foo"})
		if err != nil {
			t.Fatal(err)
		}
		defer ctx.Close()
		// This is used to ensure we detect inaccessible files early during build in the cli client
		pathToFileWithoutReadAccess := filepath.Join(ctx.Dir, "fileWithoutReadAccess")

		if err = os.Chown(pathToFileWithoutReadAccess, 0, 0); err != nil {
			t.Fatalf("failed to chown file to root: %s", err)
		}
		if err = os.Chmod(pathToFileWithoutReadAccess, 0700); err != nil {
			t.Fatalf("failed to chmod file to 700: %s", err)
		}
		buildCmd := exec.Command("su", "unprivilegeduser", "-c", fmt.Sprintf("%s build -t %s .", dockerBinary, name))
		buildCmd.Dir = ctx.Dir
		out, _, err := runCommandWithOutput(buildCmd)
		if err == nil {
			t.Fatalf("build should have failed: %s %s", err, out)
		}

		// check if we've detected the failure before we started building
		if !strings.Contains(out, "no permission to read from ") {
			t.Fatalf("output should've contained the string: no permission to read from but contained: %s", out)
		}

		if !strings.Contains(out, "Error checking context is accessible") {
			t.Fatalf("output should've contained the string: Error checking context is accessible")
		}
	}
	{
		name := "testbuildinaccessibledirectory"
		defer deleteImages(name)
		ctx, err := fakeContext("FROM scratch\nADD . /foo/", map[string]string{"directoryWeCantStat/bar": "foo"})
		if err != nil {
			t.Fatal(err)
		}
		defer ctx.Close()
		// This is used to ensure we detect inaccessible directories early during build in the cli client
		pathToDirectoryWithoutReadAccess := filepath.Join(ctx.Dir, "directoryWeCantStat")
		pathToFileInDirectoryWithoutReadAccess := filepath.Join(pathToDirectoryWithoutReadAccess, "bar")

		if err = os.Chown(pathToDirectoryWithoutReadAccess, 0, 0); err != nil {
			t.Fatalf("failed to chown directory to root: %s", err)
		}
		if err = os.Chmod(pathToDirectoryWithoutReadAccess, 0444); err != nil {
			t.Fatalf("failed to chmod directory to 444: %s", err)
		}
		if err = os.Chmod(pathToFileInDirectoryWithoutReadAccess, 0700); err != nil {
			t.Fatalf("failed to chmod file to 700: %s", err)
		}

		buildCmd := exec.Command("su", "unprivilegeduser", "-c", fmt.Sprintf("%s build -t %s .", dockerBinary, name))
		buildCmd.Dir = ctx.Dir
		out, _, err := runCommandWithOutput(buildCmd)
		if err == nil {
			t.Fatalf("build should have failed: %s %s", err, out)
		}

		// check if we've detected the failure before we started building
		if !strings.Contains(out, "can't stat") {
			t.Fatalf("output should've contained the string: can't access %s", out)
		}

		if !strings.Contains(out, "Error checking context is accessible") {
			t.Fatalf("output should've contained the string: Error checking context is accessible")
		}

	}
	{
		name := "testlinksok"
		defer deleteImages(name)
		ctx, err := fakeContext("FROM scratch\nADD . /foo/", nil)
		if err != nil {
			t.Fatal(err)
		}
		defer ctx.Close()

		target := "../../../../../../../../../../../../../../../../../../../azA"
		if err := os.Symlink(filepath.Join(ctx.Dir, "g"), target); err != nil {
			t.Fatal(err)
		}
		defer os.Remove(target)
		// This is used to ensure we don't follow links when checking if everything in the context is accessible
		// This test doesn't require that we run commands as an unprivileged user
		if _, err := buildImageFromContext(name, ctx, true); err != nil {
			t.Fatal(err)
		}
	}
	{
		name := "testbuildignoredinaccessible"
		defer deleteImages(name)
		ctx, err := fakeContext("FROM scratch\nADD . /foo/",
			map[string]string{
				"directoryWeCantStat/bar": "foo",
				".dockerignore":           "directoryWeCantStat",
			})
		if err != nil {
			t.Fatal(err)
		}
		defer ctx.Close()
		// This is used to ensure we don't try to add inaccessible files when they are ignored by a .dockerignore pattern
		pathToDirectoryWithoutReadAccess := filepath.Join(ctx.Dir, "directoryWeCantStat")
		pathToFileInDirectoryWithoutReadAccess := filepath.Join(pathToDirectoryWithoutReadAccess, "bar")
		if err = os.Chown(pathToDirectoryWithoutReadAccess, 0, 0); err != nil {
			t.Fatalf("failed to chown directory to root: %s", err)
		}
		if err = os.Chmod(pathToDirectoryWithoutReadAccess, 0444); err != nil {
			t.Fatalf("failed to chmod directory to 755: %s", err)
		}
		if err = os.Chmod(pathToFileInDirectoryWithoutReadAccess, 0700); err != nil {
			t.Fatalf("failed to chmod file to 444: %s", err)
		}

		buildCmd := exec.Command("su", "unprivilegeduser", "-c", fmt.Sprintf("%s build -t %s .", dockerBinary, name))
		buildCmd.Dir = ctx.Dir
		if out, _, err := runCommandWithOutput(buildCmd); err != nil {
			t.Fatalf("build should have worked: %s %s", err, out)
		}

	}
	logDone("build - ADD from context with inaccessible files must not pass")
	logDone("build - ADD from context with accessible links must work")
	logDone("build - ADD from context with ignored inaccessible files must work")
}

func TestBuildForceRm(t *testing.T) {
	containerCountBefore, err := getContainerCount()
	if err != nil {
		t.Fatalf("failed to get the container count: %s", err)
	}
	name := "testbuildforcerm"
	defer deleteImages(name)
	ctx, err := fakeContext("FROM scratch\nRUN true\nRUN thiswillfail", nil)
	if err != nil {
		t.Fatal(err)
	}
	defer ctx.Close()

	buildCmd := exec.Command(dockerBinary, "build", "-t", name, "--force-rm", ".")
	buildCmd.Dir = ctx.Dir
	if out, _, err := runCommandWithOutput(buildCmd); err == nil {
		t.Fatalf("failed to build the image: %s, %v", out, err)
	}

	containerCountAfter, err := getContainerCount()
	if err != nil {
		t.Fatalf("failed to get the container count: %s", err)
	}

	if containerCountBefore != containerCountAfter {
		t.Fatalf("--force-rm shouldn't have left containers behind")
	}

	logDone("build - ensure --force-rm doesn't leave containers behind")
}

// Test that an infinite sleep during a build is killed if the client disconnects.
// This test is fairly hairy because there are lots of ways to race.
// Strategy:
// * Monitor the output of docker events starting from before
// * Run a 1-year-long sleep from a docker build.
// * When docker events sees container start, close the "docker build" command
// * Wait for docker events to emit a dying event.
func TestBuildCancelationKillsSleep(t *testing.T) {
	// TODO(jfrazelle): Make this work on Windows.
	testRequires(t, SameHostDaemon)

	name := "testbuildcancelation"
	defer deleteImages(name)

	// (Note: one year, will never finish)
	ctx, err := fakeContext("FROM busybox\nRUN sleep 31536000", nil)
	if err != nil {
		t.Fatal(err)
	}
	defer ctx.Close()

	var wg sync.WaitGroup
	defer wg.Wait()

	finish := make(chan struct{})
	defer close(finish)

	eventStart := make(chan struct{})
	eventDie := make(chan struct{})

	// Start one second ago, to avoid rounding problems
	startEpoch := time.Now().Add(-1 * time.Second)

	// Goroutine responsible for watching start/die events from `docker events`
	wg.Add(1)
	go func() {
		defer wg.Done()

		// Watch for events since epoch.
		eventsCmd := exec.Command(dockerBinary, "events",
			"-since", fmt.Sprint(startEpoch.Unix()))
		stdout, err := eventsCmd.StdoutPipe()
		err = eventsCmd.Start()
		if err != nil {
			t.Fatalf("failed to start 'docker events': %s", err)
		}

		go func() {
			<-finish
			eventsCmd.Process.Kill()
		}()

		var started, died bool
		matchStart := regexp.MustCompile(" \\(from busybox\\:latest\\) start$")
		matchDie := regexp.MustCompile(" \\(from busybox\\:latest\\) die$")

		//
		// Read lines of `docker events` looking for container start and stop.
		//
		scanner := bufio.NewScanner(stdout)
		for scanner.Scan() {
			if ok := matchStart.MatchString(scanner.Text()); ok {
				if started {
					t.Fatal("assertion fail: more than one container started")
				}
				close(eventStart)
				started = true
			}
			if ok := matchDie.MatchString(scanner.Text()); ok {
				if died {
					t.Fatal("assertion fail: more than one container died")
				}
				close(eventDie)
				died = true
			}
		}

		err = eventsCmd.Wait()
		if err != nil && !IsKilled(err) {
			t.Fatalf("docker events had bad exit status: %s", err)
		}
	}()

	buildCmd := exec.Command(dockerBinary, "build", "-t", name, ".")
	buildCmd.Dir = ctx.Dir
	buildCmd.Stdout = os.Stdout

	err = buildCmd.Start()
	if err != nil {
		t.Fatalf("failed to run build: %s", err)
	}

	select {
	case <-time.After(30 * time.Second):
		t.Fatal("failed to observe build container start in timely fashion")
	case <-eventStart:
		// Proceeds from here when we see the container fly past in the
		// output of "docker events".
		// Now we know the container is running.
	}

	// Send a kill to the `docker build` command.
	// Causes the underlying build to be cancelled due to socket close.
	err = buildCmd.Process.Kill()
	if err != nil {
		t.Fatalf("error killing build command: %s", err)
	}

	// Get the exit status of `docker build`, check it exited because killed.
	err = buildCmd.Wait()
	if err != nil && !IsKilled(err) {
		t.Fatalf("wait failed during build run: %T %s", err, err)
	}

	select {
	case <-time.After(30 * time.Second):
		// If we don't get here in a timely fashion, it wasn't killed.
		t.Fatal("container cancel did not succeed")
	case <-eventDie:
		// We saw the container shut down in the `docker events` stream,
		// as expected.
	}

	logDone("build - ensure canceled job finishes immediately")
}

func TestBuildRm(t *testing.T) {
	name := "testbuildrm"
	defer deleteImages(name)
	ctx, err := fakeContext("FROM scratch\nADD foo /\nADD foo /", map[string]string{"foo": "bar"})
	if err != nil {
		t.Fatal(err)
	}
	defer ctx.Close()
	{
		containerCountBefore, err := getContainerCount()
		if err != nil {
			t.Fatalf("failed to get the container count: %s", err)
		}

		out, _, err := dockerCmdInDir(t, ctx.Dir, "build", "--rm", "-t", name, ".")

		if err != nil {
			t.Fatal("failed to build the image", out)
		}

		containerCountAfter, err := getContainerCount()
		if err != nil {
			t.Fatalf("failed to get the container count: %s", err)
		}

		if containerCountBefore != containerCountAfter {
			t.Fatalf("-rm shouldn't have left containers behind")
		}
		deleteImages(name)
	}

	{
		containerCountBefore, err := getContainerCount()
		if err != nil {
			t.Fatalf("failed to get the container count: %s", err)
		}

		out, _, err := dockerCmdInDir(t, ctx.Dir, "build", "-t", name, ".")

		if err != nil {
			t.Fatal("failed to build the image", out)
		}

		containerCountAfter, err := getContainerCount()
		if err != nil {
			t.Fatalf("failed to get the container count: %s", err)
		}

		if containerCountBefore != containerCountAfter {
			t.Fatalf("--rm shouldn't have left containers behind")
		}
		deleteImages(name)
	}

	{
		containerCountBefore, err := getContainerCount()
		if err != nil {
			t.Fatalf("failed to get the container count: %s", err)
		}

		out, _, err := dockerCmdInDir(t, ctx.Dir, "build", "--rm=false", "-t", name, ".")

		if err != nil {
			t.Fatal("failed to build the image", out)
		}

		containerCountAfter, err := getContainerCount()
		if err != nil {
			t.Fatalf("failed to get the container count: %s", err)
		}

		if containerCountBefore == containerCountAfter {
			t.Fatalf("--rm=false should have left containers behind")
		}
		deleteAllContainers()
		deleteImages(name)

	}

	logDone("build - ensure --rm doesn't leave containers behind and that --rm=true is the default")
	logDone("build - ensure --rm=false overrides the default")
}

func TestBuildWithVolumes(t *testing.T) {
	var (
		result   map[string]map[string]struct{}
		name     = "testbuildvolumes"
		emptyMap = make(map[string]struct{})
		expected = map[string]map[string]struct{}{
			"/test1":  emptyMap,
			"/test2":  emptyMap,
			"/test3":  emptyMap,
			"/test4":  emptyMap,
			"/test5":  emptyMap,
			"/test6":  emptyMap,
			"[/test7": emptyMap,
			"/test8]": emptyMap,
		}
	)
	defer deleteImages(name)
	_, err := buildImage(name,
		`FROM scratch
		VOLUME /test1
		VOLUME /test2
    VOLUME /test3 /test4
    VOLUME ["/test5", "/test6"]
    VOLUME [/test7 /test8]
    `,
		true)
	if err != nil {
		t.Fatal(err)
	}
	res, err := inspectFieldJSON(name, "Config.Volumes")
	if err != nil {
		t.Fatal(err)
	}

	err = unmarshalJSON([]byte(res), &result)
	if err != nil {
		t.Fatal(err)
	}

	equal := reflect.DeepEqual(&result, &expected)

	if !equal {
		t.Fatalf("Volumes %s, expected %s", result, expected)
	}

	logDone("build - with volumes")
}

func TestBuildMaintainer(t *testing.T) {
	name := "testbuildmaintainer"
	expected := "dockerio"
	defer deleteImages(name)
	_, err := buildImage(name,
		`FROM scratch
        MAINTAINER dockerio`,
		true)
	if err != nil {
		t.Fatal(err)
	}
	res, err := inspectField(name, "Author")
	if err != nil {
		t.Fatal(err)
	}
	if res != expected {
		t.Fatalf("Maintainer %s, expected %s", res, expected)
	}
	logDone("build - maintainer")
}

func TestBuildUser(t *testing.T) {
	name := "testbuilduser"
	expected := "dockerio"
	defer deleteImages(name)
	_, err := buildImage(name,
		`FROM busybox
		RUN echo 'dockerio:x:1001:1001::/bin:/bin/false' >> /etc/passwd
		USER dockerio
		RUN [ $(whoami) = 'dockerio' ]`,
		true)
	if err != nil {
		t.Fatal(err)
	}
	res, err := inspectField(name, "Config.User")
	if err != nil {
		t.Fatal(err)
	}
	if res != expected {
		t.Fatalf("User %s, expected %s", res, expected)
	}
	logDone("build - user")
}

func TestBuildRelativeWorkdir(t *testing.T) {
	name := "testbuildrelativeworkdir"
	expected := "/test2/test3"
	defer deleteImages(name)
	_, err := buildImage(name,
		`FROM busybox
		RUN [ "$PWD" = '/' ]
		WORKDIR test1
		RUN [ "$PWD" = '/test1' ]
		WORKDIR /test2
		RUN [ "$PWD" = '/test2' ]
		WORKDIR test3
		RUN [ "$PWD" = '/test2/test3' ]`,
		true)
	if err != nil {
		t.Fatal(err)
	}
	res, err := inspectField(name, "Config.WorkingDir")
	if err != nil {
		t.Fatal(err)
	}
	if res != expected {
		t.Fatalf("Workdir %s, expected %s", res, expected)
	}
	logDone("build - relative workdir")
}

func TestBuildWorkdirWithEnvVariables(t *testing.T) {
	name := "testbuildworkdirwithenvvariables"
	expected := "/test1/test2/$MISSING_VAR"
	defer deleteImages(name)
	_, err := buildImage(name,
		`FROM busybox
		ENV DIRPATH /test1
		ENV SUBDIRNAME test2
		WORKDIR $DIRPATH
		WORKDIR $SUBDIRNAME/$MISSING_VAR`,
		true)
	if err != nil {
		t.Fatal(err)
	}
	res, err := inspectField(name, "Config.WorkingDir")
	if err != nil {
		t.Fatal(err)
	}
	if res != expected {
		t.Fatalf("Workdir %s, expected %s", res, expected)
	}
	logDone("build - workdir with env variables")
}

func TestBuildRelativeCopy(t *testing.T) {
	name := "testbuildrelativecopy"
	defer deleteImages(name)
	dockerfile := `
		FROM busybox
			WORKDIR /test1
			WORKDIR test2
			RUN [ "$PWD" = '/test1/test2' ]
			COPY foo ./
			RUN [ "$(cat /test1/test2/foo)" = 'hello' ]
			ADD foo ./bar/baz
			RUN [ "$(cat /test1/test2/bar/baz)" = 'hello' ]
			COPY foo ./bar/baz2
			RUN [ "$(cat /test1/test2/bar/baz2)" = 'hello' ]
			WORKDIR ..
			COPY foo ./
			RUN [ "$(cat /test1/foo)" = 'hello' ]
			COPY foo /test3/
			RUN [ "$(cat /test3/foo)" = 'hello' ]
			WORKDIR /test4
			COPY . .
			RUN [ "$(cat /test4/foo)" = 'hello' ]
			WORKDIR /test5/test6
			COPY foo ../
			RUN [ "$(cat /test5/foo)" = 'hello' ]
			`
	ctx, err := fakeContext(dockerfile, map[string]string{
		"foo": "hello",
	})
	defer ctx.Close()
	if err != nil {
		t.Fatal(err)
	}
	_, err = buildImageFromContext(name, ctx, false)
	if err != nil {
		t.Fatal(err)
	}
	logDone("build - relative copy/add")
}

func TestBuildEnv(t *testing.T) {
	name := "testbuildenv"
	expected := "[PATH=/test:/usr/local/sbin:/usr/local/bin:/usr/sbin:/usr/bin:/sbin:/bin PORT=2375]"
	defer deleteImages(name)
	_, err := buildImage(name,
		`FROM busybox
		ENV PATH /test:$PATH
        ENV PORT 2375
		RUN [ $(env | grep PORT) = 'PORT=2375' ]`,
		true)
	if err != nil {
		t.Fatal(err)
	}
	res, err := inspectField(name, "Config.Env")
	if err != nil {
		t.Fatal(err)
	}
	if res != expected {
		t.Fatalf("Env %s, expected %s", res, expected)
	}
	logDone("build - env")
}

func TestBuildContextCleanup(t *testing.T) {
	testRequires(t, SameHostDaemon)

	name := "testbuildcontextcleanup"
	defer deleteImages(name)
	entries, err := ioutil.ReadDir("/var/lib/docker/tmp")
	if err != nil {
		t.Fatalf("failed to list contents of tmp dir: %s", err)
	}
	_, err = buildImage(name,
		`FROM scratch
        ENTRYPOINT ["/bin/echo"]`,
		true)
	if err != nil {
		t.Fatal(err)
	}
	entriesFinal, err := ioutil.ReadDir("/var/lib/docker/tmp")
	if err != nil {
		t.Fatalf("failed to list contents of tmp dir: %s", err)
	}
	if err = compareDirectoryEntries(entries, entriesFinal); err != nil {
		t.Fatalf("context should have been deleted, but wasn't")
	}

	logDone("build - verify context cleanup works properly")
}

func TestBuildContextCleanupFailedBuild(t *testing.T) {
	testRequires(t, SameHostDaemon)

	name := "testbuildcontextcleanup"
	defer deleteImages(name)
	defer deleteAllContainers()
	entries, err := ioutil.ReadDir("/var/lib/docker/tmp")
	if err != nil {
		t.Fatalf("failed to list contents of tmp dir: %s", err)
	}
	_, err = buildImage(name,
		`FROM scratch
	RUN /non/existing/command`,
		true)
	if err == nil {
		t.Fatalf("expected build to fail, but it didn't")
	}
	entriesFinal, err := ioutil.ReadDir("/var/lib/docker/tmp")
	if err != nil {
		t.Fatalf("failed to list contents of tmp dir: %s", err)
	}
	if err = compareDirectoryEntries(entries, entriesFinal); err != nil {
		t.Fatalf("context should have been deleted, but wasn't")
	}

	logDone("build - verify context cleanup works properly after an unsuccessful build")
}

func TestBuildCmd(t *testing.T) {
	name := "testbuildcmd"
	expected := "[/bin/echo Hello World]"
	defer deleteImages(name)
	_, err := buildImage(name,
		`FROM scratch
        CMD ["/bin/echo", "Hello World"]`,
		true)
	if err != nil {
		t.Fatal(err)
	}
	res, err := inspectField(name, "Config.Cmd")
	if err != nil {
		t.Fatal(err)
	}
	if res != expected {
		t.Fatalf("Cmd %s, expected %s", res, expected)
	}
	logDone("build - cmd")
}

func TestBuildExpose(t *testing.T) {
	name := "testbuildexpose"
	expected := "map[2375/tcp:map[]]"
	defer deleteImages(name)
	_, err := buildImage(name,
		`FROM scratch
        EXPOSE 2375`,
		true)
	if err != nil {
		t.Fatal(err)
	}
	res, err := inspectField(name, "Config.ExposedPorts")
	if err != nil {
		t.Fatal(err)
	}
	if res != expected {
		t.Fatalf("Exposed ports %s, expected %s", res, expected)
	}
	logDone("build - expose")
}

func TestBuildExposeMorePorts(t *testing.T) {
	// start building docker file with a large number of ports
	portList := make([]string, 50)
	line := make([]string, 100)
	expectedPorts := make([]int, len(portList)*len(line))
	for i := 0; i < len(portList); i++ {
		for j := 0; j < len(line); j++ {
			p := i*len(line) + j + 1
			line[j] = strconv.Itoa(p)
			expectedPorts[p-1] = p
		}
		if i == len(portList)-1 {
			portList[i] = strings.Join(line, " ")
		} else {
			portList[i] = strings.Join(line, " ") + ` \`
		}
	}

	dockerfile := `FROM scratch
	EXPOSE {{range .}} {{.}}
	{{end}}`
	tmpl := template.Must(template.New("dockerfile").Parse(dockerfile))
	buf := bytes.NewBuffer(nil)
	tmpl.Execute(buf, portList)

	name := "testbuildexpose"
	defer deleteImages(name)
	_, err := buildImage(name, buf.String(), true)
	if err != nil {
		t.Fatal(err)
	}

	// check if all the ports are saved inside Config.ExposedPorts
	res, err := inspectFieldJSON(name, "Config.ExposedPorts")
	if err != nil {
		t.Fatal(err)
	}
	var exposedPorts map[string]interface{}
	if err := json.Unmarshal([]byte(res), &exposedPorts); err != nil {
		t.Fatal(err)
	}

	for _, p := range expectedPorts {
		ep := fmt.Sprintf("%d/tcp", p)
		if _, ok := exposedPorts[ep]; !ok {
			t.Errorf("Port(%s) is not exposed", ep)
		} else {
			delete(exposedPorts, ep)
		}
	}
	if len(exposedPorts) != 0 {
		t.Errorf("Unexpected extra exposed ports %v", exposedPorts)
	}
	logDone("build - expose large number of ports")
}

func TestBuildExposeOrder(t *testing.T) {
	buildID := func(name, exposed string) string {
		_, err := buildImage(name, fmt.Sprintf(`FROM scratch
		EXPOSE %s`, exposed), true)
		if err != nil {
			t.Fatal(err)
		}
		id, err := inspectField(name, "Id")
		if err != nil {
			t.Fatal(err)
		}
		return id
	}

	id1 := buildID("testbuildexpose1", "80 2375")
	id2 := buildID("testbuildexpose2", "2375 80")
	defer deleteImages("testbuildexpose1", "testbuildexpose2")
	if id1 != id2 {
		t.Errorf("EXPOSE should invalidate the cache only when ports actually changed")
	}
	logDone("build - expose order")
}

func TestBuildExposeUpperCaseProto(t *testing.T) {
	name := "testbuildexposeuppercaseproto"
	expected := "map[5678/udp:map[]]"
	defer deleteImages(name)
	_, err := buildImage(name,
		`FROM scratch
        EXPOSE 5678/UDP`,
		true)
	if err != nil {
		t.Fatal(err)
	}
	res, err := inspectField(name, "Config.ExposedPorts")
	if err != nil {
		t.Fatal(err)
	}
	if res != expected {
		t.Fatalf("Exposed ports %s, expected %s", res, expected)
	}
	logDone("build - expose port with upper case proto")
}

func TestBuildExposeHostPort(t *testing.T) {
	// start building docker file with ip:hostPort:containerPort
	name := "testbuildexpose"
	expected := "map[5678/tcp:map[]]"
	defer deleteImages(name)
	_, out, err := buildImageWithOut(name,
		`FROM scratch
        EXPOSE 192.168.1.2:2375:5678`,
		true)
	if err != nil {
		t.Fatal(err)
	}

	if !strings.Contains(out, "to map host ports to container ports (ip:hostPort:containerPort) is deprecated.") {
		t.Fatal("Missing warning message")
	}

	res, err := inspectField(name, "Config.ExposedPorts")
	if err != nil {
		t.Fatal(err)
	}
	if res != expected {
		t.Fatalf("Exposed ports %s, expected %s", res, expected)
	}
	logDone("build - ignore exposing host's port")
}

func TestBuildEmptyEntrypointInheritance(t *testing.T) {
	name := "testbuildentrypointinheritance"
	name2 := "testbuildentrypointinheritance2"
	defer deleteImages(name, name2)

	_, err := buildImage(name,
		`FROM busybox
        ENTRYPOINT ["/bin/echo"]`,
		true)
	if err != nil {
		t.Fatal(err)
	}
	res, err := inspectField(name, "Config.Entrypoint")
	if err != nil {
		t.Fatal(err)
	}

	expected := "[/bin/echo]"
	if res != expected {
		t.Fatalf("Entrypoint %s, expected %s", res, expected)
	}

	_, err = buildImage(name2,
		fmt.Sprintf(`FROM %s
        ENTRYPOINT []`, name),
		true)
	if err != nil {
		t.Fatal(err)
	}
	res, err = inspectField(name2, "Config.Entrypoint")
	if err != nil {
		t.Fatal(err)
	}

	expected = "[]"

	if res != expected {
		t.Fatalf("Entrypoint %s, expected %s", res, expected)
	}

	logDone("build - empty entrypoint inheritance")
}

func TestBuildEmptyEntrypoint(t *testing.T) {
	name := "testbuildentrypoint"
	defer deleteImages(name)
	expected := "[]"

	_, err := buildImage(name,
		`FROM busybox
        ENTRYPOINT []`,
		true)
	if err != nil {
		t.Fatal(err)
	}
	res, err := inspectField(name, "Config.Entrypoint")
	if err != nil {
		t.Fatal(err)
	}
	if res != expected {
		t.Fatalf("Entrypoint %s, expected %s", res, expected)
	}

	logDone("build - empty entrypoint")
}

func TestBuildEntrypoint(t *testing.T) {
	name := "testbuildentrypoint"
	expected := "[/bin/echo]"
	defer deleteImages(name)
	_, err := buildImage(name,
		`FROM scratch
        ENTRYPOINT ["/bin/echo"]`,
		true)
	if err != nil {
		t.Fatal(err)
	}
	res, err := inspectField(name, "Config.Entrypoint")
	if err != nil {
		t.Fatal(err)
	}
	if res != expected {
		t.Fatalf("Entrypoint %s, expected %s", res, expected)
	}

	logDone("build - entrypoint")
}

// #6445 ensure ONBUILD triggers aren't committed to grandchildren
func TestBuildOnBuildLimitedInheritence(t *testing.T) {
	var (
		out2, out3 string
	)
	{
		name1 := "testonbuildtrigger1"
		dockerfile1 := `
		FROM busybox
		RUN echo "GRANDPARENT"
		ONBUILD RUN echo "ONBUILD PARENT"
		`
		ctx, err := fakeContext(dockerfile1, nil)
		if err != nil {
			t.Fatal(err)
		}
		defer ctx.Close()

		out1, _, err := dockerCmdInDir(t, ctx.Dir, "build", "-t", name1, ".")
		if err != nil {
			t.Fatalf("build failed to complete: %s, %v", out1, err)
		}
		defer deleteImages(name1)
	}
	{
		name2 := "testonbuildtrigger2"
		dockerfile2 := `
		FROM testonbuildtrigger1
		`
		ctx, err := fakeContext(dockerfile2, nil)
		if err != nil {
			t.Fatal(err)
		}
		defer ctx.Close()

		out2, _, err = dockerCmdInDir(t, ctx.Dir, "build", "-t", name2, ".")
		if err != nil {
			t.Fatalf("build failed to complete: %s, %v", out2, err)
		}
		defer deleteImages(name2)
	}
	{
		name3 := "testonbuildtrigger3"
		dockerfile3 := `
		FROM testonbuildtrigger2
		`
		ctx, err := fakeContext(dockerfile3, nil)
		if err != nil {
			t.Fatal(err)
		}
		defer ctx.Close()

		out3, _, err = dockerCmdInDir(t, ctx.Dir, "build", "-t", name3, ".")
		if err != nil {
			t.Fatalf("build failed to complete: %s, %v", out3, err)
		}

		defer deleteImages(name3)
	}

	// ONBUILD should be run in second build.
	if !strings.Contains(out2, "ONBUILD PARENT") {
		t.Fatalf("ONBUILD instruction did not run in child of ONBUILD parent")
	}

	// ONBUILD should *not* be run in third build.
	if strings.Contains(out3, "ONBUILD PARENT") {
		t.Fatalf("ONBUILD instruction ran in grandchild of ONBUILD parent")
	}

	logDone("build - onbuild")
}

func TestBuildWithCache(t *testing.T) {
	name := "testbuildwithcache"
	defer deleteImages(name)
	id1, err := buildImage(name,
		`FROM scratch
		MAINTAINER dockerio
		EXPOSE 5432
        ENTRYPOINT ["/bin/echo"]`,
		true)
	if err != nil {
		t.Fatal(err)
	}
	id2, err := buildImage(name,
		`FROM scratch
		MAINTAINER dockerio
		EXPOSE 5432
        ENTRYPOINT ["/bin/echo"]`,
		true)
	if err != nil {
		t.Fatal(err)
	}
	if id1 != id2 {
		t.Fatal("The cache should have been used but hasn't.")
	}
	logDone("build - with cache")
}

func TestBuildWithoutCache(t *testing.T) {
	name := "testbuildwithoutcache"
	name2 := "testbuildwithoutcache2"
	defer deleteImages(name, name2)
	id1, err := buildImage(name,
		`FROM scratch
		MAINTAINER dockerio
		EXPOSE 5432
        ENTRYPOINT ["/bin/echo"]`,
		true)
	if err != nil {
		t.Fatal(err)
	}

	id2, err := buildImage(name2,
		`FROM scratch
		MAINTAINER dockerio
		EXPOSE 5432
        ENTRYPOINT ["/bin/echo"]`,
		false)
	if err != nil {
		t.Fatal(err)
	}
	if id1 == id2 {
		t.Fatal("The cache should have been invalided but hasn't.")
	}
	logDone("build - without cache")
}

func TestBuildConditionalCache(t *testing.T) {
	name := "testbuildconditionalcache"
	name2 := "testbuildconditionalcache2"
	defer deleteImages(name, name2)

	dockerfile := `
		FROM busybox
        ADD foo /tmp/`
	ctx, err := fakeContext(dockerfile, map[string]string{
		"foo": "hello",
	})
	if err != nil {
		t.Fatal(err)
	}
	defer ctx.Close()

	id1, err := buildImageFromContext(name, ctx, true)
	if err != nil {
		t.Fatalf("Error building #1: %s", err)
	}

	if err := ctx.Add("foo", "bye"); err != nil {
		t.Fatalf("Error modifying foo: %s", err)
	}

	id2, err := buildImageFromContext(name, ctx, false)
	if err != nil {
		t.Fatalf("Error building #2: %s", err)
	}
	if id2 == id1 {
		t.Fatal("Should not have used the cache")
	}

	id3, err := buildImageFromContext(name, ctx, true)
	if err != nil {
		t.Fatalf("Error building #3: %s", err)
	}
	if id3 != id2 {
		t.Fatal("Should have used the cache")
	}

	logDone("build - conditional cache")
}

func TestBuildADDLocalFileWithCache(t *testing.T) {
	name := "testbuildaddlocalfilewithcache"
	name2 := "testbuildaddlocalfilewithcache2"
	defer deleteImages(name, name2)
	dockerfile := `
		FROM busybox
        MAINTAINER dockerio
        ADD foo /usr/lib/bla/bar
		RUN [ "$(cat /usr/lib/bla/bar)" = "hello" ]`
	ctx, err := fakeContext(dockerfile, map[string]string{
		"foo": "hello",
	})
	defer ctx.Close()
	if err != nil {
		t.Fatal(err)
	}
	id1, err := buildImageFromContext(name, ctx, true)
	if err != nil {
		t.Fatal(err)
	}
	id2, err := buildImageFromContext(name2, ctx, true)
	if err != nil {
		t.Fatal(err)
	}
	if id1 != id2 {
		t.Fatal("The cache should have been used but hasn't.")
	}
	logDone("build - add local file with cache")
}

func TestBuildADDMultipleLocalFileWithCache(t *testing.T) {
	name := "testbuildaddmultiplelocalfilewithcache"
	name2 := "testbuildaddmultiplelocalfilewithcache2"
	defer deleteImages(name, name2)
	dockerfile := `
		FROM busybox
        MAINTAINER dockerio
        ADD foo Dockerfile /usr/lib/bla/
		RUN [ "$(cat /usr/lib/bla/foo)" = "hello" ]`
	ctx, err := fakeContext(dockerfile, map[string]string{
		"foo": "hello",
	})
	defer ctx.Close()
	if err != nil {
		t.Fatal(err)
	}
	id1, err := buildImageFromContext(name, ctx, true)
	if err != nil {
		t.Fatal(err)
	}
	id2, err := buildImageFromContext(name2, ctx, true)
	if err != nil {
		t.Fatal(err)
	}
	if id1 != id2 {
		t.Fatal("The cache should have been used but hasn't.")
	}
	logDone("build - add multiple local files with cache")
}

func TestBuildADDLocalFileWithoutCache(t *testing.T) {
	name := "testbuildaddlocalfilewithoutcache"
	name2 := "testbuildaddlocalfilewithoutcache2"
	defer deleteImages(name, name2)
	dockerfile := `
		FROM busybox
        MAINTAINER dockerio
        ADD foo /usr/lib/bla/bar
		RUN [ "$(cat /usr/lib/bla/bar)" = "hello" ]`
	ctx, err := fakeContext(dockerfile, map[string]string{
		"foo": "hello",
	})
	defer ctx.Close()
	if err != nil {
		t.Fatal(err)
	}
	id1, err := buildImageFromContext(name, ctx, true)
	if err != nil {
		t.Fatal(err)
	}
	id2, err := buildImageFromContext(name2, ctx, false)
	if err != nil {
		t.Fatal(err)
	}
	if id1 == id2 {
		t.Fatal("The cache should have been invalided but hasn't.")
	}
	logDone("build - add local file without cache")
}

func TestBuildCopyDirButNotFile(t *testing.T) {
	name := "testbuildcopydirbutnotfile"
	name2 := "testbuildcopydirbutnotfile2"
	defer deleteImages(name, name2)
	dockerfile := `
        FROM scratch
        COPY dir /tmp/`
	ctx, err := fakeContext(dockerfile, map[string]string{
		"dir/foo": "hello",
	})
	defer ctx.Close()
	if err != nil {
		t.Fatal(err)
	}
	id1, err := buildImageFromContext(name, ctx, true)
	if err != nil {
		t.Fatal(err)
	}
	// Check that adding file with similar name doesn't mess with cache
	if err := ctx.Add("dir_file", "hello2"); err != nil {
		t.Fatal(err)
	}
	id2, err := buildImageFromContext(name2, ctx, true)
	if err != nil {
		t.Fatal(err)
	}
	if id1 != id2 {
		t.Fatal("The cache should have been used but wasn't")
	}
	logDone("build - add current directory but not file")
}

func TestBuildADDCurrentDirWithCache(t *testing.T) {
	name := "testbuildaddcurrentdirwithcache"
	name2 := name + "2"
	name3 := name + "3"
	name4 := name + "4"
	name5 := name + "5"
	defer deleteImages(name, name2, name3, name4, name5)
	dockerfile := `
        FROM scratch
        MAINTAINER dockerio
        ADD . /usr/lib/bla`
	ctx, err := fakeContext(dockerfile, map[string]string{
		"foo": "hello",
	})
	defer ctx.Close()
	if err != nil {
		t.Fatal(err)
	}
	id1, err := buildImageFromContext(name, ctx, true)
	if err != nil {
		t.Fatal(err)
	}
	// Check that adding file invalidate cache of "ADD ."
	if err := ctx.Add("bar", "hello2"); err != nil {
		t.Fatal(err)
	}
	id2, err := buildImageFromContext(name2, ctx, true)
	if err != nil {
		t.Fatal(err)
	}
	if id1 == id2 {
		t.Fatal("The cache should have been invalided but hasn't.")
	}
	// Check that changing file invalidate cache of "ADD ."
	if err := ctx.Add("foo", "hello1"); err != nil {
		t.Fatal(err)
	}
	id3, err := buildImageFromContext(name3, ctx, true)
	if err != nil {
		t.Fatal(err)
	}
	if id2 == id3 {
		t.Fatal("The cache should have been invalided but hasn't.")
	}
	// Check that changing file to same content invalidate cache of "ADD ."
	time.Sleep(1 * time.Second) // wait second because of mtime precision
	if err := ctx.Add("foo", "hello1"); err != nil {
		t.Fatal(err)
	}
	id4, err := buildImageFromContext(name4, ctx, true)
	if err != nil {
		t.Fatal(err)
	}
	if id3 == id4 {
		t.Fatal("The cache should have been invalided but hasn't.")
	}
	id5, err := buildImageFromContext(name5, ctx, true)
	if err != nil {
		t.Fatal(err)
	}
	if id4 != id5 {
		t.Fatal("The cache should have been used but hasn't.")
	}
	logDone("build - add current directory with cache")
}

func TestBuildADDCurrentDirWithoutCache(t *testing.T) {
	name := "testbuildaddcurrentdirwithoutcache"
	name2 := "testbuildaddcurrentdirwithoutcache2"
	defer deleteImages(name, name2)
	dockerfile := `
        FROM scratch
        MAINTAINER dockerio
        ADD . /usr/lib/bla`
	ctx, err := fakeContext(dockerfile, map[string]string{
		"foo": "hello",
	})
	defer ctx.Close()
	if err != nil {
		t.Fatal(err)
	}
	id1, err := buildImageFromContext(name, ctx, true)
	if err != nil {
		t.Fatal(err)
	}
	id2, err := buildImageFromContext(name2, ctx, false)
	if err != nil {
		t.Fatal(err)
	}
	if id1 == id2 {
		t.Fatal("The cache should have been invalided but hasn't.")
	}
	logDone("build - add current directory without cache")
}

func TestBuildADDRemoteFileWithCache(t *testing.T) {
	name := "testbuildaddremotefilewithcache"
	defer deleteImages(name)
	server, err := fakeStorage(map[string]string{
		"baz": "hello",
	})
	if err != nil {
		t.Fatal(err)
	}
	defer server.Close()

	id1, err := buildImage(name,
		fmt.Sprintf(`FROM scratch
        MAINTAINER dockerio
        ADD %s/baz /usr/lib/baz/quux`, server.URL()),
		true)
	if err != nil {
		t.Fatal(err)
	}
	id2, err := buildImage(name,
		fmt.Sprintf(`FROM scratch
        MAINTAINER dockerio
        ADD %s/baz /usr/lib/baz/quux`, server.URL()),
		true)
	if err != nil {
		t.Fatal(err)
	}
	if id1 != id2 {
		t.Fatal("The cache should have been used but hasn't.")
	}
	logDone("build - add remote file with cache")
}

func TestBuildADDRemoteFileWithoutCache(t *testing.T) {
	name := "testbuildaddremotefilewithoutcache"
	name2 := "testbuildaddremotefilewithoutcache2"
	defer deleteImages(name, name2)
	server, err := fakeStorage(map[string]string{
		"baz": "hello",
	})
	if err != nil {
		t.Fatal(err)
	}
	defer server.Close()

	id1, err := buildImage(name,
		fmt.Sprintf(`FROM scratch
        MAINTAINER dockerio
        ADD %s/baz /usr/lib/baz/quux`, server.URL()),
		true)
	if err != nil {
		t.Fatal(err)
	}
	id2, err := buildImage(name2,
		fmt.Sprintf(`FROM scratch
        MAINTAINER dockerio
        ADD %s/baz /usr/lib/baz/quux`, server.URL()),
		false)
	if err != nil {
		t.Fatal(err)
	}
	if id1 == id2 {
		t.Fatal("The cache should have been invalided but hasn't.")
	}
	logDone("build - add remote file without cache")
}

func TestBuildADDRemoteFileMTime(t *testing.T) {
	name := "testbuildaddremotefilemtime"
	name2 := name + "2"
	name3 := name + "3"
	name4 := name + "4"

	defer deleteImages(name, name2, name3, name4)

	files := map[string]string{"baz": "hello"}
	server, err := fakeStorage(files)
	if err != nil {
		t.Fatal(err)
	}
	defer server.Close()

	ctx, err := fakeContext(fmt.Sprintf(`FROM scratch
        MAINTAINER dockerio
        ADD %s/baz /usr/lib/baz/quux`, server.URL()), nil)
	if err != nil {
		t.Fatal(err)
	}
	defer ctx.Close()

	id1, err := buildImageFromContext(name, ctx, true)
	if err != nil {
		t.Fatal(err)
	}

	id2, err := buildImageFromContext(name2, ctx, true)
	if err != nil {
		t.Fatal(err)
	}
	if id1 != id2 {
		t.Fatal("The cache should have been used but wasn't - #1")
	}

	// Now create a different server withsame contents (causes different mtim)
	// This time the cache should not be used

	// allow some time for clock to pass as mtime precision is only 1s
	time.Sleep(2 * time.Second)

	server2, err := fakeStorage(files)
	if err != nil {
		t.Fatal(err)
	}
	defer server2.Close()

	ctx2, err := fakeContext(fmt.Sprintf(`FROM scratch
        MAINTAINER dockerio
        ADD %s/baz /usr/lib/baz/quux`, server2.URL()), nil)
	if err != nil {
		t.Fatal(err)
	}
	defer ctx2.Close()
	id3, err := buildImageFromContext(name3, ctx2, true)
	if err != nil {
		t.Fatal(err)
	}
	if id1 == id3 {
		t.Fatal("The cache should not have been used but was")
	}

	// And for good measure do it again and make sure cache is used this time
	id4, err := buildImageFromContext(name4, ctx2, true)
	if err != nil {
		t.Fatal(err)
	}
	if id3 != id4 {
		t.Fatal("The cache should have been used but wasn't - #2")
	}
	logDone("build - add remote file testing mtime")
}

func TestBuildADDLocalAndRemoteFilesWithCache(t *testing.T) {
	name := "testbuildaddlocalandremotefilewithcache"
	defer deleteImages(name)
	server, err := fakeStorage(map[string]string{
		"baz": "hello",
	})
	if err != nil {
		t.Fatal(err)
	}
	defer server.Close()

	ctx, err := fakeContext(fmt.Sprintf(`FROM scratch
        MAINTAINER dockerio
        ADD foo /usr/lib/bla/bar
        ADD %s/baz /usr/lib/baz/quux`, server.URL()),
		map[string]string{
			"foo": "hello world",
		})
	if err != nil {
		t.Fatal(err)
	}
	defer ctx.Close()
	id1, err := buildImageFromContext(name, ctx, true)
	if err != nil {
		t.Fatal(err)
	}
	id2, err := buildImageFromContext(name, ctx, true)
	if err != nil {
		t.Fatal(err)
	}
	if id1 != id2 {
		t.Fatal("The cache should have been used but hasn't.")
	}
	logDone("build - add local and remote file with cache")
}

func testContextTar(t *testing.T, compression archive.Compression) {
	ctx, err := fakeContext(
		`FROM busybox
ADD foo /foo
CMD ["cat", "/foo"]`,
		map[string]string{
			"foo": "bar",
		},
	)
	defer ctx.Close()
	if err != nil {
		t.Fatal(err)
	}
	context, err := archive.Tar(ctx.Dir, compression)
	if err != nil {
		t.Fatalf("failed to build context tar: %v", err)
	}
	name := "contexttar"
	buildCmd := exec.Command(dockerBinary, "build", "-t", name, "-")
	defer deleteImages(name)
	buildCmd.Stdin = context

	if out, _, err := runCommandWithOutput(buildCmd); err != nil {
		t.Fatalf("build failed to complete: %v %v", out, err)
	}
	logDone(fmt.Sprintf("build - build an image with a context tar, compression: %v", compression))
}

func TestBuildContextTarGzip(t *testing.T) {
	testContextTar(t, archive.Gzip)
}

func TestBuildContextTarNoCompression(t *testing.T) {
	testContextTar(t, archive.Uncompressed)
}

func TestBuildNoContext(t *testing.T) {
	buildCmd := exec.Command(dockerBinary, "build", "-t", "nocontext", "-")
	buildCmd.Stdin = strings.NewReader("FROM busybox\nCMD echo ok\n")

	if out, _, err := runCommandWithOutput(buildCmd); err != nil {
		t.Fatalf("build failed to complete: %v %v", out, err)
	}

	if out, _, err := dockerCmd(t, "run", "--rm", "nocontext"); out != "ok\n" || err != nil {
		t.Fatalf("run produced invalid output: %q, expected %q", out, "ok")
	}

	deleteImages("nocontext")
	logDone("build - build an image with no context")
}

// TODO: TestCaching
func TestBuildADDLocalAndRemoteFilesWithoutCache(t *testing.T) {
	name := "testbuildaddlocalandremotefilewithoutcache"
	name2 := "testbuildaddlocalandremotefilewithoutcache2"
	defer deleteImages(name, name2)
	server, err := fakeStorage(map[string]string{
		"baz": "hello",
	})
	if err != nil {
		t.Fatal(err)
	}
	defer server.Close()

	ctx, err := fakeContext(fmt.Sprintf(`FROM scratch
        MAINTAINER dockerio
        ADD foo /usr/lib/bla/bar
        ADD %s/baz /usr/lib/baz/quux`, server.URL()),
		map[string]string{
			"foo": "hello world",
		})
	if err != nil {
		t.Fatal(err)
	}
	defer ctx.Close()
	id1, err := buildImageFromContext(name, ctx, true)
	if err != nil {
		t.Fatal(err)
	}
	id2, err := buildImageFromContext(name2, ctx, false)
	if err != nil {
		t.Fatal(err)
	}
	if id1 == id2 {
		t.Fatal("The cache should have been invalided but hasn't.")
	}
	logDone("build - add local and remote file without cache")
}

func TestBuildWithVolumeOwnership(t *testing.T) {
	name := "testbuildimg"
	defer deleteImages(name)

	_, err := buildImage(name,
		`FROM busybox:latest
        RUN mkdir /test && chown daemon:daemon /test && chmod 0600 /test
        VOLUME /test`,
		true)

	if err != nil {
		t.Fatal(err)
	}

	cmd := exec.Command(dockerBinary, "run", "--rm", "testbuildimg", "ls", "-la", "/test")
	out, _, err := runCommandWithOutput(cmd)
	if err != nil {
		t.Fatal(out, err)
	}

	if expected := "drw-------"; !strings.Contains(out, expected) {
		t.Fatalf("expected %s received %s", expected, out)
	}

	if expected := "daemon   daemon"; !strings.Contains(out, expected) {
		t.Fatalf("expected %s received %s", expected, out)
	}

	logDone("build - volume ownership")
}

// testing #1405 - config.Cmd does not get cleaned up if
// utilizing cache
func TestBuildEntrypointRunCleanup(t *testing.T) {
	name := "testbuildcmdcleanup"
	defer deleteImages(name)
	if _, err := buildImage(name,
		`FROM busybox
        RUN echo "hello"`,
		true); err != nil {
		t.Fatal(err)
	}

	ctx, err := fakeContext(`FROM busybox
        RUN echo "hello"
        ADD foo /foo
        ENTRYPOINT ["/bin/echo"]`,
		map[string]string{
			"foo": "hello",
		})
	defer ctx.Close()
	if err != nil {
		t.Fatal(err)
	}
	if _, err := buildImageFromContext(name, ctx, true); err != nil {
		t.Fatal(err)
	}
	res, err := inspectField(name, "Config.Cmd")
	if err != nil {
		t.Fatal(err)
	}
	// Cmd must be cleaned up
	if expected := "<no value>"; res != expected {
		t.Fatalf("Cmd %s, expected %s", res, expected)
	}
	logDone("build - cleanup cmd after RUN")
}

func TestBuildForbiddenContextPath(t *testing.T) {
	name := "testbuildforbidpath"
	defer deleteImages(name)
	ctx, err := fakeContext(`FROM scratch
        ADD ../../ test/
        `,
		map[string]string{
			"test.txt":  "test1",
			"other.txt": "other",
		})
	defer ctx.Close()
	if err != nil {
		t.Fatal(err)
	}

	expected := "Forbidden path outside the build context: ../../ "
	if _, err := buildImageFromContext(name, ctx, true); err == nil || !strings.Contains(err.Error(), expected) {
		t.Fatalf("Wrong error: (should contain \"%s\") got:\n%v", expected, err)
	}

	logDone("build - forbidden context path")
}

func TestBuildADDFileNotFound(t *testing.T) {
	name := "testbuildaddnotfound"
	defer deleteImages(name)
	ctx, err := fakeContext(`FROM scratch
        ADD foo /usr/local/bar`,
		map[string]string{"bar": "hello"})
	defer ctx.Close()
	if err != nil {
		t.Fatal(err)
	}
	if _, err := buildImageFromContext(name, ctx, true); err != nil {
		if !strings.Contains(err.Error(), "foo: no such file or directory") {
			t.Fatalf("Wrong error %v, must be about missing foo file or directory", err)
		}
	} else {
		t.Fatal("Error must not be nil")
	}
	logDone("build - add file not found")
}

func TestBuildInheritance(t *testing.T) {
	name := "testbuildinheritance"
	defer deleteImages(name)

	_, err := buildImage(name,
		`FROM scratch
		EXPOSE 2375`,
		true)
	if err != nil {
		t.Fatal(err)
	}
	ports1, err := inspectField(name, "Config.ExposedPorts")
	if err != nil {
		t.Fatal(err)
	}

	_, err = buildImage(name,
		fmt.Sprintf(`FROM %s
		ENTRYPOINT ["/bin/echo"]`, name),
		true)
	if err != nil {
		t.Fatal(err)
	}

	res, err := inspectField(name, "Config.Entrypoint")
	if err != nil {
		t.Fatal(err)
	}
	if expected := "[/bin/echo]"; res != expected {
		t.Fatalf("Entrypoint %s, expected %s", res, expected)
	}
	ports2, err := inspectField(name, "Config.ExposedPorts")
	if err != nil {
		t.Fatal(err)
	}
	if ports1 != ports2 {
		t.Fatalf("Ports must be same: %s != %s", ports1, ports2)
	}
	logDone("build - inheritance")
}

func TestBuildFails(t *testing.T) {
	name := "testbuildfails"
	defer deleteImages(name)
	defer deleteAllContainers()
	_, err := buildImage(name,
		`FROM busybox
		RUN sh -c "exit 23"`,
		true)
	if err != nil {
		if !strings.Contains(err.Error(), "returned a non-zero code: 23") {
			t.Fatalf("Wrong error %v, must be about non-zero code 23", err)
		}
	} else {
		t.Fatal("Error must not be nil")
	}
	logDone("build - unsuccessful")
}

func TestBuildFailsDockerfileEmpty(t *testing.T) {
	name := "testbuildfails"
	defer deleteImages(name)
	_, err := buildImage(name, ``, true)
	if err != nil {
		if !strings.Contains(err.Error(), "Dockerfile cannot be empty") {
			t.Fatalf("Wrong error %v, must be about empty Dockerfile", err)
		}
	} else {
		t.Fatal("Error must not be nil")
	}
	logDone("build - unsuccessful with empty dockerfile")
}

func TestBuildOnBuild(t *testing.T) {
	name := "testbuildonbuild"
	defer deleteImages(name)
	_, err := buildImage(name,
		`FROM busybox
		ONBUILD RUN touch foobar`,
		true)
	if err != nil {
		t.Fatal(err)
	}
	_, err = buildImage(name,
		fmt.Sprintf(`FROM %s
		RUN [ -f foobar ]`, name),
		true)
	if err != nil {
		t.Fatal(err)
	}
	logDone("build - onbuild")
}

func TestBuildOnBuildForbiddenChained(t *testing.T) {
	name := "testbuildonbuildforbiddenchained"
	defer deleteImages(name)
	_, err := buildImage(name,
		`FROM busybox
		ONBUILD ONBUILD RUN touch foobar`,
		true)
	if err != nil {
		if !strings.Contains(err.Error(), "Chaining ONBUILD via `ONBUILD ONBUILD` isn't allowed") {
			t.Fatalf("Wrong error %v, must be about chaining ONBUILD", err)
		}
	} else {
		t.Fatal("Error must not be nil")
	}
	logDone("build - onbuild forbidden chained")
}

func TestBuildOnBuildForbiddenFrom(t *testing.T) {
	name := "testbuildonbuildforbiddenfrom"
	defer deleteImages(name)
	_, err := buildImage(name,
		`FROM busybox
		ONBUILD FROM scratch`,
		true)
	if err != nil {
		if !strings.Contains(err.Error(), "FROM isn't allowed as an ONBUILD trigger") {
			t.Fatalf("Wrong error %v, must be about FROM forbidden", err)
		}
	} else {
		t.Fatal("Error must not be nil")
	}
	logDone("build - onbuild forbidden from")
}

func TestBuildOnBuildForbiddenMaintainer(t *testing.T) {
	name := "testbuildonbuildforbiddenmaintainer"
	defer deleteImages(name)
	_, err := buildImage(name,
		`FROM busybox
		ONBUILD MAINTAINER docker.io`,
		true)
	if err != nil {
		if !strings.Contains(err.Error(), "MAINTAINER isn't allowed as an ONBUILD trigger") {
			t.Fatalf("Wrong error %v, must be about MAINTAINER forbidden", err)
		}
	} else {
		t.Fatal("Error must not be nil")
	}
	logDone("build - onbuild forbidden maintainer")
}

// gh #2446
func TestBuildAddToSymlinkDest(t *testing.T) {
	name := "testbuildaddtosymlinkdest"
	defer deleteImages(name)
	ctx, err := fakeContext(`FROM busybox
        RUN mkdir /foo
        RUN ln -s /foo /bar
        ADD foo /bar/
        RUN [ -f /bar/foo ]
        RUN [ -f /foo/foo ]`,
		map[string]string{
			"foo": "hello",
		})
	if err != nil {
		t.Fatal(err)
	}
	defer ctx.Close()
	if _, err := buildImageFromContext(name, ctx, true); err != nil {
		t.Fatal(err)
	}
	logDone("build - add to symlink destination")
}

func TestBuildEscapeWhitespace(t *testing.T) {
	name := "testbuildescaping"
	defer deleteImages(name)

	_, err := buildImage(name, `
  FROM busybox
  MAINTAINER "Docker \
IO <io@\
docker.com>"
  `, true)

	res, err := inspectField(name, "Author")

	if err != nil {
		t.Fatal(err)
	}

	if res != "\"Docker IO <io@docker.com>\"" {
		t.Fatalf("Parsed string did not match the escaped string. Got: %q", res)
	}

	logDone("build - validate escaping whitespace")
}

func TestBuildVerifyIntString(t *testing.T) {
	// Verify that strings that look like ints are still passed as strings
	name := "testbuildstringing"
	defer deleteImages(name)

	_, err := buildImage(name, `
  FROM busybox
  MAINTAINER 123
  `, true)

	out, rc, err := runCommandWithOutput(exec.Command(dockerBinary, "inspect", name))
	if rc != 0 || err != nil {
		t.Fatalf("Unexcepted error from inspect: rc: %v  err: %v", rc, err)
	}

	if !strings.Contains(out, "\"123\"") {
		t.Fatalf("Output does not contain the int as a string:\n%s", out)
	}

	logDone("build - verify int/strings as strings")
}

func TestBuildDockerignore(t *testing.T) {
	name := "testbuilddockerignore"
	defer deleteImages(name)
	dockerfile := `
        FROM busybox
        ADD . /bla
		RUN [[ -f /bla/src/x.go ]]
		RUN [[ -f /bla/Makefile ]]
		RUN [[ ! -e /bla/src/_vendor ]]
		RUN [[ ! -e /bla/.gitignore ]]
		RUN [[ ! -e /bla/README.md ]]
		RUN [[ ! -e /bla/.git ]]`
	ctx, err := fakeContext(dockerfile, map[string]string{
		"Makefile":         "all:",
		".git/HEAD":        "ref: foo",
		"src/x.go":         "package main",
		"src/_vendor/v.go": "package main",
		".gitignore":       "",
		"README.md":        "readme",
		".dockerignore":    ".git\npkg\n.gitignore\nsrc/_vendor\n*.md",
	})
	defer ctx.Close()
	if err != nil {
		t.Fatal(err)
	}
	if _, err := buildImageFromContext(name, ctx, true); err != nil {
		t.Fatal(err)
	}
	logDone("build - test .dockerignore")
}

func TestBuildDockerignoreCleanPaths(t *testing.T) {
	name := "testbuilddockerignorecleanpaths"
	defer deleteImages(name)
	dockerfile := `
        FROM busybox
        ADD . /tmp/
        RUN (! ls /tmp/foo) && (! ls /tmp/foo2) && (! ls /tmp/dir1/foo)`
	ctx, err := fakeContext(dockerfile, map[string]string{
		"foo":           "foo",
		"foo2":          "foo2",
		"dir1/foo":      "foo in dir1",
		".dockerignore": "./foo\ndir1//foo\n./dir1/../foo2",
	})
	if err != nil {
		t.Fatal(err)
	}
	defer ctx.Close()
	if _, err := buildImageFromContext(name, ctx, true); err != nil {
		t.Fatal(err)
	}
	logDone("build - test .dockerignore with clean paths")
}

func TestBuildDockerignoringDockerfile(t *testing.T) {
	name := "testbuilddockerignoredockerfile"
	defer deleteImages(name)
	dockerfile := `
        FROM busybox
		ADD . /tmp/
		RUN ! ls /tmp/Dockerfile
		RUN ls /tmp/.dockerignore`
	ctx, err := fakeContext(dockerfile, map[string]string{
		"Dockerfile":    dockerfile,
		".dockerignore": "Dockerfile\n",
	})
	if err != nil {
		t.Fatal(err)
	}
	defer ctx.Close()

	if _, err = buildImageFromContext(name, ctx, true); err != nil {
		t.Fatalf("Didn't ignore Dockerfile correctly:%s", err)
	}

	// now try it with ./Dockerfile
	ctx.Add(".dockerignore", "./Dockerfile\n")
	if _, err = buildImageFromContext(name, ctx, true); err != nil {
		t.Fatalf("Didn't ignore ./Dockerfile correctly:%s", err)
	}

	logDone("build - test .dockerignore of Dockerfile")
}

func TestBuildDockerignoringRenamedDockerfile(t *testing.T) {
	name := "testbuilddockerignoredockerfile"
	defer deleteImages(name)
	dockerfile := `
        FROM busybox
		ADD . /tmp/
		RUN ls /tmp/Dockerfile
		RUN ! ls /tmp/MyDockerfile
		RUN ls /tmp/.dockerignore`
	ctx, err := fakeContext(dockerfile, map[string]string{
		"Dockerfile":    "Should not use me",
		"MyDockerfile":  dockerfile,
		".dockerignore": "MyDockerfile\n",
	})
	if err != nil {
		t.Fatal(err)
	}
	defer ctx.Close()

	if _, err = buildImageFromContext(name, ctx, true); err != nil {
		t.Fatalf("Didn't ignore MyDockerfile correctly:%s", err)
	}

	// now try it with ./MyDockerfile
	ctx.Add(".dockerignore", "./MyDockerfile\n")
	if _, err = buildImageFromContext(name, ctx, true); err != nil {
		t.Fatalf("Didn't ignore ./MyDockerfile correctly:%s", err)
	}

	logDone("build - test .dockerignore of renamed Dockerfile")
}

func TestBuildDockerignoringDockerignore(t *testing.T) {
	name := "testbuilddockerignoredockerignore"
	defer deleteImages(name)
	dockerfile := `
        FROM busybox
		ADD . /tmp/
		RUN ! ls /tmp/.dockerignore
		RUN ls /tmp/Dockerfile`
	ctx, err := fakeContext(dockerfile, map[string]string{
		"Dockerfile":    dockerfile,
		".dockerignore": ".dockerignore\n",
	})
	defer ctx.Close()
	if err != nil {
		t.Fatal(err)
	}
	if _, err = buildImageFromContext(name, ctx, true); err != nil {
		t.Fatalf("Didn't ignore .dockerignore correctly:%s", err)
	}
	logDone("build - test .dockerignore of .dockerignore")
}

func TestBuildDockerignoreTouchDockerfile(t *testing.T) {
	var id1 string
	var id2 string

	name := "testbuilddockerignoretouchdockerfile"
	defer deleteImages(name)
	dockerfile := `
        FROM busybox
		ADD . /tmp/`
	ctx, err := fakeContext(dockerfile, map[string]string{
		"Dockerfile":    dockerfile,
		".dockerignore": "Dockerfile\n",
	})
	defer ctx.Close()
	if err != nil {
		t.Fatal(err)
	}

	if id1, err = buildImageFromContext(name, ctx, true); err != nil {
		t.Fatalf("Didn't build it correctly:%s", err)
	}

	if id2, err = buildImageFromContext(name, ctx, true); err != nil {
		t.Fatalf("Didn't build it correctly:%s", err)
	}
	if id1 != id2 {
		t.Fatalf("Didn't use the cache - 1")
	}

	// Now make sure touching Dockerfile doesn't invalidate the cache
	if err = ctx.Add("Dockerfile", dockerfile+"\n# hi"); err != nil {
		t.Fatalf("Didn't add Dockerfile: %s", err)
	}
	if id2, err = buildImageFromContext(name, ctx, true); err != nil {
		t.Fatalf("Didn't build it correctly:%s", err)
	}
	if id1 != id2 {
		t.Fatalf("Didn't use the cache - 2")
	}

	// One more time but just 'touch' it instead of changing the content
	if err = ctx.Add("Dockerfile", dockerfile+"\n# hi"); err != nil {
		t.Fatalf("Didn't add Dockerfile: %s", err)
	}
	if id2, err = buildImageFromContext(name, ctx, true); err != nil {
		t.Fatalf("Didn't build it correctly:%s", err)
	}
	if id1 != id2 {
		t.Fatalf("Didn't use the cache - 3")
	}

	logDone("build - test .dockerignore touch dockerfile")
}

func TestBuildDockerignoringWholeDir(t *testing.T) {
	name := "testbuilddockerignorewholedir"
	defer deleteImages(name)
	dockerfile := `
        FROM busybox
		COPY . /
		RUN [[ ! -e /.gitignore ]]
		RUN [[ -f /Makefile ]]`
	ctx, err := fakeContext(dockerfile, map[string]string{
		"Dockerfile":    "FROM scratch",
		"Makefile":      "all:",
		".dockerignore": ".*\n",
	})
	defer ctx.Close()
	if err != nil {
		t.Fatal(err)
	}
	if _, err = buildImageFromContext(name, ctx, true); err != nil {
		t.Fatal(err)
	}
	logDone("build - test .dockerignore whole dir with .*")
}

func TestBuildLineBreak(t *testing.T) {
	name := "testbuildlinebreak"
	defer deleteImages(name)
	_, err := buildImage(name,
		`FROM  busybox
RUN    sh -c 'echo root:testpass \
	> /tmp/passwd'
RUN    mkdir -p /var/run/sshd
RUN    [ "$(cat /tmp/passwd)" = "root:testpass" ]
RUN    [ "$(ls -d /var/run/sshd)" = "/var/run/sshd" ]`,
		true)
	if err != nil {
		t.Fatal(err)
	}
	logDone("build - line break with \\")
}

func TestBuildEOLInLine(t *testing.T) {
	name := "testbuildeolinline"
	defer deleteImages(name)
	_, err := buildImage(name,
		`FROM   busybox
RUN    sh -c 'echo root:testpass > /tmp/passwd'
RUN    echo "foo \n bar"; echo "baz"
RUN    mkdir -p /var/run/sshd
RUN    [ "$(cat /tmp/passwd)" = "root:testpass" ]
RUN    [ "$(ls -d /var/run/sshd)" = "/var/run/sshd" ]`,
		true)
	if err != nil {
		t.Fatal(err)
	}
	logDone("build - end of line in dockerfile instruction")
}

func TestBuildCommentsShebangs(t *testing.T) {
	name := "testbuildcomments"
	defer deleteImages(name)
	_, err := buildImage(name,
		`FROM busybox
# This is an ordinary comment.
RUN { echo '#!/bin/sh'; echo 'echo hello world'; } > /hello.sh
RUN [ ! -x /hello.sh ]
# comment with line break \
RUN chmod +x /hello.sh
RUN [ -x /hello.sh ]
RUN [ "$(cat /hello.sh)" = $'#!/bin/sh\necho hello world' ]
RUN [ "$(/hello.sh)" = "hello world" ]`,
		true)
	if err != nil {
		t.Fatal(err)
	}
	logDone("build - comments and shebangs")
}

func TestBuildUsersAndGroups(t *testing.T) {
	name := "testbuildusers"
	defer deleteImages(name)
	_, err := buildImage(name,
		`FROM busybox

# Make sure our defaults work
RUN [ "$(id -u):$(id -g)/$(id -un):$(id -gn)" = '0:0/root:root' ]

# TODO decide if "args.user = strconv.Itoa(syscall.Getuid())" is acceptable behavior for changeUser in sysvinit instead of "return nil" when "USER" isn't specified (so that we get the proper group list even if that is the empty list, even in the default case of not supplying an explicit USER to run as, which implies USER 0)
USER root
RUN [ "$(id -G):$(id -Gn)" = '0 10:root wheel' ]

# Setup dockerio user and group
RUN echo 'dockerio:x:1001:1001::/bin:/bin/false' >> /etc/passwd
RUN echo 'dockerio:x:1001:' >> /etc/group

# Make sure we can switch to our user and all the information is exactly as we expect it to be
USER dockerio
RUN id -G
RUN id -Gn
RUN [ "$(id -u):$(id -g)/$(id -un):$(id -gn)/$(id -G):$(id -Gn)" = '1001:1001/dockerio:dockerio/1001:dockerio' ]

# Switch back to root and double check that worked exactly as we might expect it to
USER root
RUN [ "$(id -u):$(id -g)/$(id -un):$(id -gn)/$(id -G):$(id -Gn)" = '0:0/root:root/0 10:root wheel' ]

# Add a "supplementary" group for our dockerio user
RUN echo 'supplementary:x:1002:dockerio' >> /etc/group

# ... and then go verify that we get it like we expect
USER dockerio
RUN [ "$(id -u):$(id -g)/$(id -un):$(id -gn)/$(id -G):$(id -Gn)" = '1001:1001/dockerio:dockerio/1001 1002:dockerio supplementary' ]
USER 1001
RUN [ "$(id -u):$(id -g)/$(id -un):$(id -gn)/$(id -G):$(id -Gn)" = '1001:1001/dockerio:dockerio/1001 1002:dockerio supplementary' ]

# super test the new "user:group" syntax
USER dockerio:dockerio
RUN [ "$(id -u):$(id -g)/$(id -un):$(id -gn)/$(id -G):$(id -Gn)" = '1001:1001/dockerio:dockerio/1001:dockerio' ]
USER 1001:dockerio
RUN [ "$(id -u):$(id -g)/$(id -un):$(id -gn)/$(id -G):$(id -Gn)" = '1001:1001/dockerio:dockerio/1001:dockerio' ]
USER dockerio:1001
RUN [ "$(id -u):$(id -g)/$(id -un):$(id -gn)/$(id -G):$(id -Gn)" = '1001:1001/dockerio:dockerio/1001:dockerio' ]
USER 1001:1001
RUN [ "$(id -u):$(id -g)/$(id -un):$(id -gn)/$(id -G):$(id -Gn)" = '1001:1001/dockerio:dockerio/1001:dockerio' ]
USER dockerio:supplementary
RUN [ "$(id -u):$(id -g)/$(id -un):$(id -gn)/$(id -G):$(id -Gn)" = '1001:1002/dockerio:supplementary/1002:supplementary' ]
USER dockerio:1002
RUN [ "$(id -u):$(id -g)/$(id -un):$(id -gn)/$(id -G):$(id -Gn)" = '1001:1002/dockerio:supplementary/1002:supplementary' ]
USER 1001:supplementary
RUN [ "$(id -u):$(id -g)/$(id -un):$(id -gn)/$(id -G):$(id -Gn)" = '1001:1002/dockerio:supplementary/1002:supplementary' ]
USER 1001:1002
RUN [ "$(id -u):$(id -g)/$(id -un):$(id -gn)/$(id -G):$(id -Gn)" = '1001:1002/dockerio:supplementary/1002:supplementary' ]

# make sure unknown uid/gid still works properly
USER 1042:1043
RUN [ "$(id -u):$(id -g)/$(id -un):$(id -gn)/$(id -G):$(id -Gn)" = '1042:1043/1042:1043/1043:1043' ]`,
		true)
	if err != nil {
		t.Fatal(err)
	}
	logDone("build - users and groups")
}

func TestBuildEnvUsage(t *testing.T) {
	name := "testbuildenvusage"
	defer deleteImages(name)
	dockerfile := `FROM busybox
ENV    HOME /root
ENV    PATH $HOME/bin:$PATH
ENV    PATH /tmp:$PATH
RUN    [ "$PATH" = "/tmp:$HOME/bin:/usr/local/sbin:/usr/local/bin:/usr/sbin:/usr/bin:/sbin:/bin" ]
ENV    FOO /foo/baz
ENV    BAR /bar
ENV    BAZ $BAR
ENV    FOOPATH $PATH:$FOO
RUN    [ "$BAR" = "$BAZ" ]
RUN    [ "$FOOPATH" = "$PATH:/foo/baz" ]
ENV	   FROM hello/docker/world
ENV    TO /docker/world/hello
ADD    $FROM $TO
RUN    [ "$(cat $TO)" = "hello" ]
ENV    abc=def
ENV    ghi=$abc
RUN    [ "$ghi" = "def" ]
`
	ctx, err := fakeContext(dockerfile, map[string]string{
		"hello/docker/world": "hello",
	})
	if err != nil {
		t.Fatal(err)
	}
	defer ctx.Close()

	_, err = buildImageFromContext(name, ctx, true)
	if err != nil {
		t.Fatal(err)
	}
	logDone("build - environment variables usage")
}

func TestBuildEnvUsage2(t *testing.T) {
	name := "testbuildenvusage2"
	defer deleteImages(name)
	dockerfile := `FROM busybox
ENV    abc=def
RUN    [ "$abc" = "def" ]
ENV    def="hello world"
RUN    [ "$def" = "hello world" ]
ENV    def=hello\ world
RUN    [ "$def" = "hello world" ]
ENV    v1=abc v2="hi there"
RUN    [ "$v1" = "abc" ]
RUN    [ "$v2" = "hi there" ]
ENV    v3='boogie nights' v4="with'quotes too"
RUN    [ "$v3" = "boogie nights" ]
RUN    [ "$v4" = "with'quotes too" ]
ENV    abc=zzz FROM=hello/docker/world
ENV    abc=zzz TO=/docker/world/hello
ADD    $FROM $TO
RUN    [ "$(cat $TO)" = "hello" ]
ENV    abc "zzz"
RUN    [ $abc = \"zzz\" ]
ENV    abc 'yyy'
RUN    [ $abc = \'yyy\' ]
ENV    abc=
RUN    [ "$abc" = "" ]

# use grep to make sure if the builder substitutes \$foo by mistake
# we don't get a false positive
ENV    abc=\$foo
RUN    [ "$abc" = "\$foo" ] && (echo "$abc" | grep foo)
ENV    abc \$foo
RUN    [ "$abc" = "\$foo" ] && (echo "$abc" | grep foo)

ENV    abc=\'foo\'
RUN    [ "$abc" = "'foo'" ]
ENV    abc=\"foo\"
RUN    [ "$abc" = "\"foo\"" ]
ENV    abc "foo"
RUN    [ "$abc" = "\"foo\"" ]
ENV    abc 'foo'
RUN    [ "$abc" = "'foo'" ]
ENV    abc \'foo\'
RUN    [ "$abc" = "\\'foo\\'" ]
ENV    abc \"foo\"
RUN    [ "$abc" = "\\\"foo\\\"" ]
`
	ctx, err := fakeContext(dockerfile, map[string]string{
		"hello/docker/world": "hello",
	})
	if err != nil {
		t.Fatal(err)
	}
	defer ctx.Close()

	_, err = buildImageFromContext(name, ctx, true)
	if err != nil {
		t.Fatal(err)
	}
	logDone("build - environment variables usage2")
}

func TestBuildAddScript(t *testing.T) {
	name := "testbuildaddscript"
	defer deleteImages(name)
	dockerfile := `
FROM busybox
ADD test /test
RUN ["chmod","+x","/test"]
RUN ["/test"]
RUN [ "$(cat /testfile)" = 'test!' ]`
	ctx, err := fakeContext(dockerfile, map[string]string{
		"test": "#!/bin/sh\necho 'test!' > /testfile",
	})
	if err != nil {
		t.Fatal(err)
	}
	defer ctx.Close()

	_, err = buildImageFromContext(name, ctx, true)
	if err != nil {
		t.Fatal(err)
	}
	logDone("build - add and run script")
}

func TestBuildAddTar(t *testing.T) {
	name := "testbuildaddtar"
	defer deleteImages(name)

	ctx := func() *FakeContext {
		dockerfile := `
FROM busybox
ADD test.tar /
RUN cat /test/foo | grep Hi
ADD test.tar /test.tar
RUN cat /test.tar/test/foo | grep Hi
ADD test.tar /unlikely-to-exist
RUN cat /unlikely-to-exist/test/foo | grep Hi
ADD test.tar /unlikely-to-exist-trailing-slash/
RUN cat /unlikely-to-exist-trailing-slash/test/foo | grep Hi
RUN mkdir /existing-directory
ADD test.tar /existing-directory
RUN cat /existing-directory/test/foo | grep Hi
ADD test.tar /existing-directory-trailing-slash/
RUN cat /existing-directory-trailing-slash/test/foo | grep Hi`
		tmpDir, err := ioutil.TempDir("", "fake-context")
		testTar, err := os.Create(filepath.Join(tmpDir, "test.tar"))
		if err != nil {
			t.Fatalf("failed to create test.tar archive: %v", err)
		}
		defer testTar.Close()

		tw := tar.NewWriter(testTar)

		if err := tw.WriteHeader(&tar.Header{
			Name: "test/foo",
			Size: 2,
		}); err != nil {
			t.Fatalf("failed to write tar file header: %v", err)
		}
		if _, err := tw.Write([]byte("Hi")); err != nil {
			t.Fatalf("failed to write tar file content: %v", err)
		}
		if err := tw.Close(); err != nil {
			t.Fatalf("failed to close tar archive: %v", err)
		}

		if err := ioutil.WriteFile(filepath.Join(tmpDir, "Dockerfile"), []byte(dockerfile), 0644); err != nil {
			t.Fatalf("failed to open destination dockerfile: %v", err)
		}
		return fakeContextFromDir(tmpDir)
	}()
	defer ctx.Close()

	if _, err := buildImageFromContext(name, ctx, true); err != nil {
		t.Fatalf("build failed to complete for TestBuildAddTar: %v", err)
	}

	logDone("build - ADD tar")
}

func TestBuildAddTarXz(t *testing.T) {
	name := "testbuildaddtarxz"
	defer deleteImages(name)

	ctx := func() *FakeContext {
		dockerfile := `
			FROM busybox
			ADD test.tar.xz /
			RUN cat /test/foo | grep Hi`
		tmpDir, err := ioutil.TempDir("", "fake-context")
		testTar, err := os.Create(filepath.Join(tmpDir, "test.tar"))
		if err != nil {
			t.Fatalf("failed to create test.tar archive: %v", err)
		}
		defer testTar.Close()

		tw := tar.NewWriter(testTar)

		if err := tw.WriteHeader(&tar.Header{
			Name: "test/foo",
			Size: 2,
		}); err != nil {
			t.Fatalf("failed to write tar file header: %v", err)
		}
		if _, err := tw.Write([]byte("Hi")); err != nil {
			t.Fatalf("failed to write tar file content: %v", err)
		}
		if err := tw.Close(); err != nil {
			t.Fatalf("failed to close tar archive: %v", err)
		}
		xzCompressCmd := exec.Command("xz", "-k", "test.tar")
		xzCompressCmd.Dir = tmpDir
		out, _, err := runCommandWithOutput(xzCompressCmd)
		if err != nil {
			t.Fatal(err, out)
		}

		if err := ioutil.WriteFile(filepath.Join(tmpDir, "Dockerfile"), []byte(dockerfile), 0644); err != nil {
			t.Fatalf("failed to open destination dockerfile: %v", err)
		}
		return fakeContextFromDir(tmpDir)
	}()

	defer ctx.Close()

	if _, err := buildImageFromContext(name, ctx, true); err != nil {
		t.Fatalf("build failed to complete for TestBuildAddTarXz: %v", err)
	}

	logDone("build - ADD tar.xz")
}

func TestBuildAddTarXzGz(t *testing.T) {
	name := "testbuildaddtarxzgz"
	defer deleteImages(name)

	ctx := func() *FakeContext {
		dockerfile := `
			FROM busybox
			ADD test.tar.xz.gz /
			RUN ls /test.tar.xz.gz`
		tmpDir, err := ioutil.TempDir("", "fake-context")
		testTar, err := os.Create(filepath.Join(tmpDir, "test.tar"))
		if err != nil {
			t.Fatalf("failed to create test.tar archive: %v", err)
		}
		defer testTar.Close()

		tw := tar.NewWriter(testTar)

		if err := tw.WriteHeader(&tar.Header{
			Name: "test/foo",
			Size: 2,
		}); err != nil {
			t.Fatalf("failed to write tar file header: %v", err)
		}
		if _, err := tw.Write([]byte("Hi")); err != nil {
			t.Fatalf("failed to write tar file content: %v", err)
		}
		if err := tw.Close(); err != nil {
			t.Fatalf("failed to close tar archive: %v", err)
		}

		xzCompressCmd := exec.Command("xz", "-k", "test.tar")
		xzCompressCmd.Dir = tmpDir
		out, _, err := runCommandWithOutput(xzCompressCmd)
		if err != nil {
			t.Fatal(err, out)
		}

		gzipCompressCmd := exec.Command("gzip", "test.tar.xz")
		gzipCompressCmd.Dir = tmpDir
		out, _, err = runCommandWithOutput(gzipCompressCmd)
		if err != nil {
			t.Fatal(err, out)
		}

		if err := ioutil.WriteFile(filepath.Join(tmpDir, "Dockerfile"), []byte(dockerfile), 0644); err != nil {
			t.Fatalf("failed to open destination dockerfile: %v", err)
		}
		return fakeContextFromDir(tmpDir)
	}()

	defer ctx.Close()

	if _, err := buildImageFromContext(name, ctx, true); err != nil {
		t.Fatalf("build failed to complete for TestBuildAddTarXz: %v", err)
	}

	logDone("build - ADD tar.xz.gz")
}

func TestBuildFromGIT(t *testing.T) {
	name := "testbuildfromgit"
	defer deleteImages(name)
	git, err := fakeGIT("repo", map[string]string{
		"Dockerfile": `FROM busybox
					ADD first /first
					RUN [ -f /first ]
					MAINTAINER docker`,
		"first": "test git data",
	}, true)
	if err != nil {
		t.Fatal(err)
	}
	defer git.Close()

	_, err = buildImageFromPath(name, git.RepoURL, true)
	if err != nil {
		t.Fatal(err)
	}
	res, err := inspectField(name, "Author")
	if err != nil {
		t.Fatal(err)
	}
	if res != "docker" {
		t.Fatalf("Maintainer should be docker, got %s", res)
	}
	logDone("build - build from GIT")
}

func TestBuildCleanupCmdOnEntrypoint(t *testing.T) {
	name := "testbuildcmdcleanuponentrypoint"
	defer deleteImages(name)
	if _, err := buildImage(name,
		`FROM scratch
        CMD ["test"]
		ENTRYPOINT ["echo"]`,
		true); err != nil {
		t.Fatal(err)
	}
	if _, err := buildImage(name,
		fmt.Sprintf(`FROM %s
		ENTRYPOINT ["cat"]`, name),
		true); err != nil {
		t.Fatal(err)
	}
	res, err := inspectField(name, "Config.Cmd")
	if err != nil {
		t.Fatal(err)
	}
	if expected := "<no value>"; res != expected {
		t.Fatalf("Cmd %s, expected %s", res, expected)
	}
	res, err = inspectField(name, "Config.Entrypoint")
	if err != nil {
		t.Fatal(err)
	}
	if expected := "[cat]"; res != expected {
		t.Fatalf("Entrypoint %s, expected %s", res, expected)
	}
	logDone("build - cleanup cmd on ENTRYPOINT")
}

func TestBuildClearCmd(t *testing.T) {
	name := "testbuildclearcmd"
	defer deleteImages(name)
	_, err := buildImage(name,
		`From scratch
   ENTRYPOINT ["/bin/bash"]
   CMD []`,
		true)
	if err != nil {
		t.Fatal(err)
	}
	res, err := inspectFieldJSON(name, "Config.Cmd")
	if err != nil {
		t.Fatal(err)
	}
	if res != "[]" {
		t.Fatalf("Cmd %s, expected %s", res, "[]")
	}
	logDone("build - clearcmd")
}

func TestBuildEmptyCmd(t *testing.T) {
	name := "testbuildemptycmd"
	defer deleteImages(name)
	if _, err := buildImage(name, "FROM scratch\nMAINTAINER quux\n", true); err != nil {
		t.Fatal(err)
	}
	res, err := inspectFieldJSON(name, "Config.Cmd")
	if err != nil {
		t.Fatal(err)
	}
	if res != "null" {
		t.Fatalf("Cmd %s, expected %s", res, "null")
	}
	logDone("build - empty cmd")
}

func TestBuildOnBuildOutput(t *testing.T) {
	name := "testbuildonbuildparent"
	defer deleteImages(name)
	if _, err := buildImage(name, "FROM busybox\nONBUILD RUN echo foo\n", true); err != nil {
		t.Fatal(err)
	}

	childname := "testbuildonbuildchild"
	defer deleteImages(childname)

	_, out, err := buildImageWithOut(name, "FROM "+name+"\nMAINTAINER quux\n", true)
	if err != nil {
		t.Fatal(err)
	}

	if !strings.Contains(out, "Trigger 0, RUN echo foo") {
		t.Fatal("failed to find the ONBUILD output", out)
	}

	logDone("build - onbuild output")
}

func TestBuildInvalidTag(t *testing.T) {
	name := "abcd:" + makeRandomString(200)
	defer deleteImages(name)
	_, out, err := buildImageWithOut(name, "FROM scratch\nMAINTAINER quux\n", true)
	// if the error doesnt check for illegal tag name, or the image is built
	// then this should fail
	if !strings.Contains(out, "Illegal tag name") || strings.Contains(out, "Sending build context to Docker daemon") {
		t.Fatalf("failed to stop before building. Error: %s, Output: %s", err, out)
	}
	logDone("build - invalid tag")
}

func TestBuildCmdShDashC(t *testing.T) {
	name := "testbuildcmdshc"
	defer deleteImages(name)
	if _, err := buildImage(name, "FROM busybox\nCMD echo cmd\n", true); err != nil {
		t.Fatal(err)
	}

	res, err := inspectFieldJSON(name, "Config.Cmd")
	if err != nil {
		t.Fatal(err, res)
	}

	expected := `["/bin/sh","-c","echo cmd"]`

	if res != expected {
		t.Fatalf("Expected value %s not in Config.Cmd: %s", expected, res)
	}

	logDone("build - cmd should have sh -c for non-json")
}

func TestBuildCmdSpaces(t *testing.T) {
	// Test to make sure that when we strcat arrays we take into account
	// the arg separator to make sure ["echo","hi"] and ["echo hi"] don't
	// look the same
	name := "testbuildcmdspaces"
	defer deleteImages(name)
	var id1 string
	var id2 string
	var err error

	if id1, err = buildImage(name, "FROM busybox\nCMD [\"echo hi\"]\n", true); err != nil {
		t.Fatal(err)
	}

	if id2, err = buildImage(name, "FROM busybox\nCMD [\"echo\", \"hi\"]\n", true); err != nil {
		t.Fatal(err)
	}

	if id1 == id2 {
		t.Fatal("Should not have resulted in the same CMD")
	}

	// Now do the same with ENTRYPOINT
	if id1, err = buildImage(name, "FROM busybox\nENTRYPOINT [\"echo hi\"]\n", true); err != nil {
		t.Fatal(err)
	}

	if id2, err = buildImage(name, "FROM busybox\nENTRYPOINT [\"echo\", \"hi\"]\n", true); err != nil {
		t.Fatal(err)
	}

	if id1 == id2 {
		t.Fatal("Should not have resulted in the same ENTRYPOINT")
	}

	logDone("build - cmd with spaces")
}

func TestBuildCmdJSONNoShDashC(t *testing.T) {
	name := "testbuildcmdjson"
	defer deleteImages(name)
	if _, err := buildImage(name, "FROM busybox\nCMD [\"echo\", \"cmd\"]", true); err != nil {
		t.Fatal(err)
	}

	res, err := inspectFieldJSON(name, "Config.Cmd")
	if err != nil {
		t.Fatal(err, res)
	}

	expected := `["echo","cmd"]`

	if res != expected {
		t.Fatalf("Expected value %s not in Config.Cmd: %s", expected, res)
	}

	logDone("build - cmd should not have /bin/sh -c for json")
}

func TestBuildErrorInvalidInstruction(t *testing.T) {
	name := "testbuildignoreinvalidinstruction"
	defer deleteImages(name)

	out, _, err := buildImageWithOut(name, "FROM busybox\nfoo bar", true)
	if err == nil {
		t.Fatalf("Should have failed: %s", out)
	}

	logDone("build - error invalid Dockerfile instruction")
}

func TestBuildEntrypointInheritance(t *testing.T) {
	defer deleteImages("parent", "child")
	defer deleteAllContainers()

	if _, err := buildImage("parent", `
    FROM busybox
    ENTRYPOINT exit 130
    `, true); err != nil {
		t.Fatal(err)
	}

	status, _ := runCommand(exec.Command(dockerBinary, "run", "parent"))

	if status != 130 {
		t.Fatalf("expected exit code 130 but received %d", status)
	}

	if _, err := buildImage("child", `
    FROM parent
    ENTRYPOINT exit 5
    `, true); err != nil {
		t.Fatal(err)
	}

	status, _ = runCommand(exec.Command(dockerBinary, "run", "child"))

	if status != 5 {
		t.Fatalf("expected exit code 5 but received %d", status)
	}

	logDone("build - clear entrypoint")
}

func TestBuildEntrypointInheritanceInspect(t *testing.T) {
	var (
		name     = "testbuildepinherit"
		name2    = "testbuildepinherit2"
		expected = `["/bin/sh","-c","echo quux"]`
	)

	defer deleteImages(name, name2)
	defer deleteAllContainers()

	if _, err := buildImage(name, "FROM busybox\nENTRYPOINT /foo/bar", true); err != nil {
		t.Fatal(err)
	}

	if _, err := buildImage(name2, fmt.Sprintf("FROM %s\nENTRYPOINT echo quux", name), true); err != nil {
		t.Fatal(err)
	}

	res, err := inspectFieldJSON(name2, "Config.Entrypoint")
	if err != nil {
		t.Fatal(err, res)
	}

	if res != expected {
		t.Fatalf("Expected value %s not in Config.Entrypoint: %s", expected, res)
	}

	out, _, err := runCommandWithOutput(exec.Command(dockerBinary, "run", "-t", name2))
	if err != nil {
		t.Fatal(err, out)
	}

	expected = "quux"

	if strings.TrimSpace(out) != expected {
		t.Fatalf("Expected output is %s, got %s", expected, out)
	}

	logDone("build - entrypoint override inheritance properly")
}

func TestBuildRunShEntrypoint(t *testing.T) {
	name := "testbuildentrypoint"
	defer deleteImages(name)
	_, err := buildImage(name,
		`FROM busybox
                                ENTRYPOINT /bin/echo`,
		true)
	if err != nil {
		t.Fatal(err)
	}

	out, _, err := runCommandWithOutput(exec.Command(dockerBinary, "run", "--rm", name))

	if err != nil {
		t.Fatal(err, out)
	}

	logDone("build - entrypoint with /bin/echo running successfully")
}

func TestBuildExoticShellInterpolation(t *testing.T) {
	name := "testbuildexoticshellinterpolation"
	defer deleteImages(name)

	_, err := buildImage(name, `
		FROM busybox

		ENV SOME_VAR a.b.c

		RUN [ "$SOME_VAR"       = 'a.b.c' ]
		RUN [ "${SOME_VAR}"     = 'a.b.c' ]
		RUN [ "${SOME_VAR%.*}"  = 'a.b'   ]
		RUN [ "${SOME_VAR%%.*}" = 'a'     ]
		RUN [ "${SOME_VAR#*.}"  = 'b.c'   ]
		RUN [ "${SOME_VAR##*.}" = 'c'     ]
		RUN [ "${SOME_VAR/c/d}" = 'a.b.d' ]
		RUN [ "${#SOME_VAR}"    = '5'     ]

		RUN [ "${SOME_UNSET_VAR:-$SOME_VAR}" = 'a.b.c' ]
		RUN [ "${SOME_VAR:+Version: ${SOME_VAR}}" = 'Version: a.b.c' ]
		RUN [ "${SOME_UNSET_VAR:+${SOME_VAR}}" = '' ]
		RUN [ "${SOME_UNSET_VAR:-${SOME_VAR:-d.e.f}}" = 'a.b.c' ]
	`, false)
	if err != nil {
		t.Fatal(err)
	}

	logDone("build - exotic shell interpolation")
}

func TestBuildVerifySingleQuoteFails(t *testing.T) {
	// This testcase is supposed to generate an error because the
	// JSON array we're passing in on the CMD uses single quotes instead
	// of double quotes (per the JSON spec). This means we interpret it
	// as a "string" insead of "JSON array" and pass it on to "sh -c" and
	// it should barf on it.
	name := "testbuildsinglequotefails"
	defer deleteImages(name)
	defer deleteAllContainers()

	_, err := buildImage(name,
		`FROM busybox
		CMD [ '/bin/sh', '-c', 'echo hi' ]`,
		true)
	_, _, err = runCommandWithOutput(exec.Command(dockerBinary, "run", "--rm", name))

	if err == nil {
		t.Fatal("The image was not supposed to be able to run")
	}

	logDone("build - verify single quotes break the build")
}

func TestBuildVerboseOut(t *testing.T) {
	name := "testbuildverboseout"
	defer deleteImages(name)

	_, out, err := buildImageWithOut(name,
		`FROM busybox
RUN echo 123`,
		false)

	if err != nil {
		t.Fatal(err)
	}
	if !strings.Contains(out, "\n123\n") {
		t.Fatalf("Output should contain %q: %q", "123", out)
	}

	logDone("build - verbose output from commands")
}

func TestBuildWithTabs(t *testing.T) {
	name := "testbuildwithtabs"
	defer deleteImages(name)
	_, err := buildImage(name,
		"FROM busybox\nRUN echo\tone\t\ttwo", true)
	if err != nil {
		t.Fatal(err)
	}
	res, err := inspectFieldJSON(name, "ContainerConfig.Cmd")
	if err != nil {
		t.Fatal(err)
	}
	expected1 := `["/bin/sh","-c","echo\tone\t\ttwo"]`
	expected2 := `["/bin/sh","-c","echo\u0009one\u0009\u0009two"]` // syntactically equivalent, and what Go 1.3 generates
	if res != expected1 && res != expected2 {
		t.Fatalf("Missing tabs.\nGot: %s\nExp: %s or %s", res, expected1, expected2)
	}
	logDone("build - with tabs")
}

func TestBuildLabels(t *testing.T) {
	name := "testbuildlabel"
	expected := `{"License":"GPL","Vendor":"Acme"}`
	defer deleteImages(name)
	_, err := buildImage(name,
		`FROM busybox
		LABEL Vendor=Acme
                LABEL License GPL`,
		true)
	if err != nil {
		t.Fatal(err)
	}
	res, err := inspectFieldJSON(name, "Config.Labels")
	if err != nil {
		t.Fatal(err)
	}
	if res != expected {
		t.Fatalf("Labels %s, expected %s", res, expected)
	}
	logDone("build - label")
}

func TestBuildLabelsCache(t *testing.T) {
	name := "testbuildlabelcache"
	defer deleteImages(name)

	id1, err := buildImage(name,
		`FROM busybox
		LABEL Vendor=Acme`, false)
	if err != nil {
		t.Fatalf("Build 1 should have worked: %v", err)
	}

	id2, err := buildImage(name,
		`FROM busybox
		LABEL Vendor=Acme`, true)
	if err != nil || id1 != id2 {
		t.Fatalf("Build 2 should have worked & used cache(%s,%s): %v", id1, id2, err)
	}

	id2, err = buildImage(name,
		`FROM busybox
		LABEL Vendor=Acme1`, true)
	if err != nil || id1 == id2 {
		t.Fatalf("Build 3 should have worked & NOT used cache(%s,%s): %v", id1, id2, err)
	}

	id2, err = buildImage(name,
		`FROM busybox
		LABEL Vendor Acme`, true) // Note: " " and "=" should be same
	if err != nil || id1 != id2 {
		t.Fatalf("Build 4 should have worked & used cache(%s,%s): %v", id1, id2, err)
	}

	// Now make sure the cache isn't used by mistake
	id1, err = buildImage(name,
		`FROM busybox
       LABEL f1=b1 f2=b2`, false)
	if err != nil {
		t.Fatalf("Build 5 should have worked: %q", err)
	}

	id2, err = buildImage(name,
		`FROM busybox
       LABEL f1="b1 f2=b2"`, true)
	if err != nil || id1 == id2 {
		t.Fatalf("Build 6 should have worked & NOT used the cache(%s,%s): %q", id1, id2, err)
	}

	logDone("build - label cache")
}

func TestBuildStderr(t *testing.T) {
	// This test just makes sure that no non-error output goes
	// to stderr
	name := "testbuildstderr"
	defer deleteImages(name)
	_, _, stderr, err := buildImageWithStdoutStderr(name,
		"FROM busybox\nRUN echo one", true)
	if err != nil {
		t.Fatal(err)
	}

	if runtime.GOOS == "windows" {
		// stderr might contain a security warning on windows
		lines := strings.Split(stderr, "\n")
		for _, v := range lines {
			if v != "" && !strings.Contains(v, "SECURITY WARNING:") {
				t.Fatalf("Stderr contains unexpected output line: %q", v)
			}
		}
	} else {
		if stderr != "" {
			t.Fatalf("Stderr should have been empty, instead its: %q", stderr)
		}
	}
	logDone("build - testing stderr")
}

func TestBuildChownSingleFile(t *testing.T) {
	testRequires(t, UnixCli) // test uses chown: not available on windows

	name := "testbuildchownsinglefile"
	defer deleteImages(name)

	ctx, err := fakeContext(`
FROM busybox
COPY test /
RUN ls -l /test
RUN [ $(ls -l /test | awk '{print $3":"$4}') = 'root:root' ]
`, map[string]string{
		"test": "test",
	})
	if err != nil {
		t.Fatal(err)
	}
	defer ctx.Close()

	if err := os.Chown(filepath.Join(ctx.Dir, "test"), 4242, 4242); err != nil {
		t.Fatal(err)
	}

	if _, err := buildImageFromContext(name, ctx, true); err != nil {
		t.Fatal(err)
	}

	logDone("build - change permission on single file")
}

func TestBuildSymlinkBreakout(t *testing.T) {
	name := "testbuildsymlinkbreakout"
	tmpdir, err := ioutil.TempDir("", name)
	if err != nil {
		t.Fatal(err)
	}
	defer os.RemoveAll(tmpdir)
	ctx := filepath.Join(tmpdir, "context")
	if err := os.MkdirAll(ctx, 0755); err != nil {
		t.Fatal(err)
	}
	if err := ioutil.WriteFile(filepath.Join(ctx, "Dockerfile"), []byte(`
	from busybox
	add symlink.tar /
	add inject /symlink/
	`), 0644); err != nil {
		t.Fatal(err)
	}
	inject := filepath.Join(ctx, "inject")
	if err := ioutil.WriteFile(inject, nil, 0644); err != nil {
		t.Fatal(err)
	}
	f, err := os.Create(filepath.Join(ctx, "symlink.tar"))
	if err != nil {
		t.Fatal(err)
	}
	w := tar.NewWriter(f)
	w.WriteHeader(&tar.Header{
		Name:     "symlink2",
		Typeflag: tar.TypeSymlink,
		Linkname: "/../../../../../../../../../../../../../../",
		Uid:      os.Getuid(),
		Gid:      os.Getgid(),
	})
	w.WriteHeader(&tar.Header{
		Name:     "symlink",
		Typeflag: tar.TypeSymlink,
		Linkname: filepath.Join("symlink2", tmpdir),
		Uid:      os.Getuid(),
		Gid:      os.Getgid(),
	})
	w.Close()
	f.Close()
	if _, err := buildImageFromContext(name, fakeContextFromDir(ctx), false); err != nil {
		t.Fatal(err)
	}
	if _, err := os.Lstat(filepath.Join(tmpdir, "inject")); err == nil {
		t.Fatal("symlink breakout - inject")
	} else if !os.IsNotExist(err) {
		t.Fatalf("unexpected error: %v", err)
	}
	logDone("build - symlink breakout")
}

func TestBuildXZHost(t *testing.T) {
	name := "testbuildxzhost"
	defer deleteImages(name)

	ctx, err := fakeContext(`
FROM busybox
ADD xz /usr/local/sbin/
RUN chmod 755 /usr/local/sbin/xz
ADD test.xz /
RUN [ ! -e /injected ]`,
		map[string]string{
			"test.xz": "\xfd\x37\x7a\x58\x5a\x00\x00\x04\xe6\xd6\xb4\x46\x02\x00" +
				"\x21\x01\x16\x00\x00\x00\x74\x2f\xe5\xa3\x01\x00\x3f\xfd" +
				"\x37\x7a\x58\x5a\x00\x00\x04\xe6\xd6\xb4\x46\x02\x00\x21",
			"xz": "#!/bin/sh\ntouch /injected",
		})

	if err != nil {
		t.Fatal(err)
	}
	defer ctx.Close()

	if _, err := buildImageFromContext(name, ctx, true); err != nil {
		t.Fatal(err)
	}

	logDone("build - xz host is being used")
}

func TestBuildVolumesRetainContents(t *testing.T) {
	var (
		name     = "testbuildvolumescontent"
		expected = "some text"
	)
	defer deleteImages(name)
	ctx, err := fakeContext(`
FROM busybox
COPY content /foo/file
VOLUME /foo
CMD cat /foo/file`,
		map[string]string{
			"content": expected,
		})
	if err != nil {
		t.Fatal(err)
	}
	defer ctx.Close()

	if _, err := buildImageFromContext(name, ctx, false); err != nil {
		t.Fatal(err)
	}

	out, _, err := runCommandWithOutput(exec.Command(dockerBinary, "run", "--rm", name))
	if err != nil {
		t.Fatal(err)
	}
	if out != expected {
		t.Fatalf("expected file contents for /foo/file to be %q but received %q", expected, out)
	}

	logDone("build - volumes retain contents in build")
}

func TestBuildRenamedDockerfile(t *testing.T) {
	defer deleteAllContainers()

	ctx, err := fakeContext(`FROM busybox
	RUN echo from Dockerfile`,
		map[string]string{
			"Dockerfile":       "FROM busybox\nRUN echo from Dockerfile",
			"files/Dockerfile": "FROM busybox\nRUN echo from files/Dockerfile",
			"files/dFile":      "FROM busybox\nRUN echo from files/dFile",
			"dFile":            "FROM busybox\nRUN echo from dFile",
			"files/dFile2":     "FROM busybox\nRUN echo from files/dFile2",
		})
	defer ctx.Close()
	if err != nil {
		t.Fatal(err)
	}

	out, _, err := dockerCmdInDir(t, ctx.Dir, "build", "-t", "test1", ".")
	if err != nil {
		t.Fatalf("Failed to build: %s\n%s", out, err)
	}
	if !strings.Contains(out, "from Dockerfile") {
		t.Fatalf("test1 should have used Dockerfile, output:%s", out)
	}

	out, _, err = dockerCmdInDir(t, ctx.Dir, "build", "-f", filepath.Join("files", "Dockerfile"), "-t", "test2", ".")
	if err != nil {
		t.Fatal(err)
	}
	if !strings.Contains(out, "from files/Dockerfile") {
		t.Fatalf("test2 should have used files/Dockerfile, output:%s", out)
	}

	out, _, err = dockerCmdInDir(t, ctx.Dir, "build", fmt.Sprintf("--file=%s", filepath.Join("files", "dFile")), "-t", "test3", ".")
	if err != nil {
		t.Fatal(err)
	}
	if !strings.Contains(out, "from files/dFile") {
		t.Fatalf("test3 should have used files/dFile, output:%s", out)
	}

	out, _, err = dockerCmdInDir(t, ctx.Dir, "build", "--file=dFile", "-t", "test4", ".")
	if err != nil {
		t.Fatal(err)
	}
	if !strings.Contains(out, "from dFile") {
		t.Fatalf("test4 should have used dFile, output:%s", out)
	}

	dirWithNoDockerfile, _ := ioutil.TempDir(os.TempDir(), "test5")
	nonDockerfileFile := filepath.Join(dirWithNoDockerfile, "notDockerfile")
	if _, err = os.Create(nonDockerfileFile); err != nil {
		t.Fatal(err)
	}
	out, _, err = dockerCmdInDir(t, ctx.Dir, "build", fmt.Sprintf("--file=%s", nonDockerfileFile), "-t", "test5", ".")

	if err == nil {
		t.Fatalf("test5 was supposed to fail to find passwd")
	}

	if expected := fmt.Sprintf("The Dockerfile (%s) must be within the build context (.)", strings.Replace(nonDockerfileFile, `\`, `\\`, -1)); !strings.Contains(out, expected) {
		t.Fatalf("wrong error messsage:%v\nexpected to contain=%v", out, expected)
	}

	out, _, err = dockerCmdInDir(t, filepath.Join(ctx.Dir, "files"), "build", "-f", filepath.Join("..", "Dockerfile"), "-t", "test6", "..")
	if err != nil {
		t.Fatalf("test6 failed: %s", err)
	}
	if !strings.Contains(out, "from Dockerfile") {
		t.Fatalf("test6 should have used root Dockerfile, output:%s", out)
	}

	out, _, err = dockerCmdInDir(t, filepath.Join(ctx.Dir, "files"), "build", "-f", filepath.Join(ctx.Dir, "files", "Dockerfile"), "-t", "test7", "..")
	if err != nil {
		t.Fatalf("test7 failed: %s", err)
	}
	if !strings.Contains(out, "from files/Dockerfile") {
		t.Fatalf("test7 should have used files Dockerfile, output:%s", out)
	}

	out, _, err = dockerCmdInDir(t, filepath.Join(ctx.Dir, "files"), "build", "-f", filepath.Join("..", "Dockerfile"), "-t", "test8", ".")
	if err == nil || !strings.Contains(out, "must be within the build context") {
		t.Fatalf("test8 should have failed with Dockerfile out of context: %s", err)
	}

	tmpDir := os.TempDir()
	out, _, err = dockerCmdInDir(t, tmpDir, "build", "-t", "test9", ctx.Dir)
	if err != nil {
		t.Fatalf("test9 - failed: %s", err)
	}
	if !strings.Contains(out, "from Dockerfile") {
		t.Fatalf("test9 should have used root Dockerfile, output:%s", out)
	}

	out, _, err = dockerCmdInDir(t, filepath.Join(ctx.Dir, "files"), "build", "-f", "dFile2", "-t", "test10", ".")
	if err != nil {
		t.Fatalf("test10 should have worked: %s", err)
	}
	if !strings.Contains(out, "from files/dFile2") {
		t.Fatalf("test10 should have used files/dFile2, output:%s", out)
	}

	logDone("build - rename dockerfile")
}

func TestBuildFromMixedcaseDockerfile(t *testing.T) {
	testRequires(t, UnixCli) // Dockerfile overwrites dockerfile on windows
	defer deleteImages("test1")

	ctx, err := fakeContext(`FROM busybox
	RUN echo from dockerfile`,
		map[string]string{
			"dockerfile": "FROM busybox\nRUN echo from dockerfile",
		})
	defer ctx.Close()
	if err != nil {
		t.Fatal(err)
	}

	out, _, err := dockerCmdInDir(t, ctx.Dir, "build", "-t", "test1", ".")
	if err != nil {
		t.Fatalf("Failed to build: %s\n%s", out, err)
	}

	if !strings.Contains(out, "from dockerfile") {
		t.Fatalf("Missing proper output: %s", out)
	}

	logDone("build - mixedcase Dockerfile")
}

func TestBuildWithTwoDockerfiles(t *testing.T) {
	testRequires(t, UnixCli) // Dockerfile overwrites dockerfile on windows
	defer deleteImages("test1")

	ctx, err := fakeContext(`FROM busybox
RUN echo from Dockerfile`,
		map[string]string{
			"dockerfile": "FROM busybox\nRUN echo from dockerfile",
		})
	defer ctx.Close()
	if err != nil {
		t.Fatal(err)
	}

	out, _, err := dockerCmdInDir(t, ctx.Dir, "build", "-t", "test1", ".")
	if err != nil {
		t.Fatalf("Failed to build: %s\n%s", out, err)
	}

	if !strings.Contains(out, "from Dockerfile") {
		t.Fatalf("Missing proper output: %s", out)
	}

	logDone("build - two Dockerfiles")
}

func TestBuildFromURLWithF(t *testing.T) {
	defer deleteImages("test1")

	server, err := fakeStorage(map[string]string{"baz": `FROM busybox
RUN echo from baz
COPY * /tmp/
RUN find /tmp/`})
	if err != nil {
		t.Fatal(err)
	}
	defer server.Close()

	ctx, err := fakeContext(`FROM busybox
RUN echo from Dockerfile`,
		map[string]string{})
	defer ctx.Close()
	if err != nil {
		t.Fatal(err)
	}

	// Make sure that -f is ignored and that we don't use the Dockerfile
	// that's in the current dir
	out, _, err := dockerCmdInDir(t, ctx.Dir, "build", "-f", "baz", "-t", "test1", server.URL()+"/baz")
	if err != nil {
		t.Fatalf("Failed to build: %s\n%s", out, err)
	}

	if !strings.Contains(out, "from baz") ||
		strings.Contains(out, "/tmp/baz") ||
		!strings.Contains(out, "/tmp/Dockerfile") {
		t.Fatalf("Missing proper output: %s", out)
	}

	logDone("build - from URL with -f")
}

func TestBuildFromStdinWithF(t *testing.T) {
	defer deleteImages("test1")

	ctx, err := fakeContext(`FROM busybox
RUN echo from Dockerfile`,
		map[string]string{})
	defer ctx.Close()
	if err != nil {
		t.Fatal(err)
	}

	// Make sure that -f is ignored and that we don't use the Dockerfile
	// that's in the current dir
	dockerCommand := exec.Command(dockerBinary, "build", "-f", "baz", "-t", "test1", "-")
	dockerCommand.Dir = ctx.Dir
	dockerCommand.Stdin = strings.NewReader(`FROM busybox
RUN echo from baz
COPY * /tmp/
RUN find /tmp/`)
	out, status, err := runCommandWithOutput(dockerCommand)
	if err != nil || status != 0 {
		t.Fatalf("Error building: %s", err)
	}

	if !strings.Contains(out, "from baz") ||
		strings.Contains(out, "/tmp/baz") ||
		!strings.Contains(out, "/tmp/Dockerfile") {
		t.Fatalf("Missing proper output: %s", out)
	}

	logDone("build - from stdin with -f")
}

func TestBuildFromOfficialNames(t *testing.T) {
	name := "testbuildfromofficial"
	fromNames := []string{
		"busybox",
		"docker.io/busybox",
		"index.docker.io/busybox",
		"library/busybox",
		"docker.io/library/busybox",
		"index.docker.io/library/busybox",
	}
	for idx, fromName := range fromNames {
		imgName := fmt.Sprintf("%s%d", name, idx)
		_, err := buildImage(imgName, "FROM "+fromName, true)
		if err != nil {
			t.Errorf("Build failed using FROM %s: %s", fromName, err)
		}
		deleteImages(imgName)
	}
	logDone("build - from official names")
}

func TestBuildDockerfileOutsideContext(t *testing.T) {
<<<<<<< HEAD
=======
	testRequires(t, UnixCli) // uses os.Symlink: not implemented in windows at the time of writing (go-1.4.2)

>>>>>>> ded0ada9
	name := "testbuilddockerfileoutsidecontext"
	tmpdir, err := ioutil.TempDir("", name)
	if err != nil {
		t.Fatal(err)
	}
	defer os.RemoveAll(tmpdir)
	ctx := filepath.Join(tmpdir, "context")
	if err := os.MkdirAll(ctx, 0755); err != nil {
		t.Fatal(err)
	}
<<<<<<< HEAD
	if err := ioutil.WriteFile(filepath.Join(ctx, "Dockerfile"), []byte("FROM busybox"), 0644); err != nil {
=======
	if err := ioutil.WriteFile(filepath.Join(ctx, "Dockerfile"), []byte("FROM scratch\nENV X Y"), 0644); err != nil {
>>>>>>> ded0ada9
		t.Fatal(err)
	}
	wd, err := os.Getwd()
	if err != nil {
		t.Fatal(err)
	}
	defer os.Chdir(wd)
	if err := os.Chdir(ctx); err != nil {
		t.Fatal(err)
	}
<<<<<<< HEAD
	if err := ioutil.WriteFile(filepath.Join(tmpdir, "outsideDockerfile"), []byte("FROM busbox"), 0644); err != nil {
		t.Fatal(err)
	}
	if err := os.Symlink("../outsideDockerfile", filepath.Join(ctx, "dockerfile1")); err != nil {
=======
	if err := ioutil.WriteFile(filepath.Join(tmpdir, "outsideDockerfile"), []byte("FROM scratch\nENV x y"), 0644); err != nil {
		t.Fatal(err)
	}
	if err := os.Symlink(filepath.Join("..", "outsideDockerfile"), filepath.Join(ctx, "dockerfile1")); err != nil {
>>>>>>> ded0ada9
		t.Fatal(err)
	}
	if err := os.Symlink(filepath.Join(tmpdir, "outsideDockerfile"), filepath.Join(ctx, "dockerfile2")); err != nil {
		t.Fatal(err)
	}
<<<<<<< HEAD
	if err := os.Link("../outsideDockerfile", filepath.Join(ctx, "dockerfile3")); err != nil {
		t.Fatal(err)
	}
	if err := os.Link(filepath.Join(tmpdir, "outsideDockerfile"), filepath.Join(ctx, "dockerfile4")); err != nil {
		t.Fatal(err)
	}
	for _, dockerfilePath := range []string{
		"../outsideDockerfile",
		filepath.Join(ctx, "dockerfile1"),
		filepath.Join(ctx, "dockerfile2"),
		filepath.Join(ctx, "dockerfile3"),
		filepath.Join(ctx, "dockerfile4"),
=======

	for _, dockerfilePath := range []string{
		filepath.Join("..", "outsideDockerfile"),
		filepath.Join(ctx, "dockerfile1"),
		filepath.Join(ctx, "dockerfile2"),
>>>>>>> ded0ada9
	} {
		out, _, err := runCommandWithOutput(exec.Command(dockerBinary, "build", "-t", name, "--no-cache", "-f", dockerfilePath, "."))
		if err == nil {
			t.Fatalf("Expected error with %s. Out: %s", dockerfilePath, out)
		}
<<<<<<< HEAD
=======
		if !strings.Contains(out, "must be within the build context") && !strings.Contains(out, "Cannot locate Dockerfile") {
			t.Fatalf("Unexpected error with %s. Out: %s", dockerfilePath, out)
		}
>>>>>>> ded0ada9
		deleteImages(name)
	}

	os.Chdir(tmpdir)

	// Path to Dockerfile should be resolved relative to working directory, not relative to context.
	// There is a Dockerfile in the context, but since there is no Dockerfile in the current directory, the following should fail
	out, _, err := runCommandWithOutput(exec.Command(dockerBinary, "build", "-t", name, "--no-cache", "-f", "Dockerfile", ctx))
	if err == nil {
		t.Fatalf("Expected error. Out: %s", out)
	}
	deleteImages(name)

	logDone("build - Dockerfile outside context")
<<<<<<< HEAD
=======
}

func TestBuildSpaces(t *testing.T) {
	// Test to make sure that leading/trailing spaces on a command
	// doesn't change the error msg we get
	var (
		err1 error
		err2 error
	)

	name := "testspaces"
	defer deleteImages(name)
	ctx, err := fakeContext("FROM busybox\nCOPY\n",
		map[string]string{
			"Dockerfile": "FROM busybox\nCOPY\n",
		})
	if err != nil {
		t.Fatal(err)
	}
	defer ctx.Close()

	if _, err1 = buildImageFromContext(name, ctx, false); err1 == nil {
		t.Fatal("Build 1 was supposed to fail, but didn't")
	}

	ctx.Add("Dockerfile", "FROM busybox\nCOPY    ")
	if _, err2 = buildImageFromContext(name, ctx, false); err2 == nil {
		t.Fatal("Build 2 was supposed to fail, but didn't")
	}

	removeLogTimestamps := func(s string) string {
		return regexp.MustCompile(`time="(.*?)"`).ReplaceAllString(s, `time=[TIMESTAMP]`)
	}

	// Skip over the times
	e1 := removeLogTimestamps(err1.Error())
	e2 := removeLogTimestamps(err2.Error())

	// Ignore whitespace since that's what were verifying doesn't change stuff
	if strings.Replace(e1, " ", "", -1) != strings.Replace(e2, " ", "", -1) {
		t.Fatalf("Build 2's error wasn't the same as build 1's\n1:%s\n2:%s", err1, err2)
	}

	ctx.Add("Dockerfile", "FROM busybox\n   COPY")
	if _, err2 = buildImageFromContext(name, ctx, false); err2 == nil {
		t.Fatal("Build 3 was supposed to fail, but didn't")
	}

	// Skip over the times
	e1 = removeLogTimestamps(err1.Error())
	e2 = removeLogTimestamps(err2.Error())

	// Ignore whitespace since that's what were verifying doesn't change stuff
	if strings.Replace(e1, " ", "", -1) != strings.Replace(e2, " ", "", -1) {
		t.Fatalf("Build 3's error wasn't the same as build 1's\n1:%s\n3:%s", err1, err2)
	}

	ctx.Add("Dockerfile", "FROM busybox\n   COPY    ")
	if _, err2 = buildImageFromContext(name, ctx, false); err2 == nil {
		t.Fatal("Build 4 was supposed to fail, but didn't")
	}

	// Skip over the times
	e1 = removeLogTimestamps(err1.Error())
	e2 = removeLogTimestamps(err2.Error())

	// Ignore whitespace since that's what were verifying doesn't change stuff
	if strings.Replace(e1, " ", "", -1) != strings.Replace(e2, " ", "", -1) {
		t.Fatalf("Build 4's error wasn't the same as build 1's\n1:%s\n4:%s", err1, err2)
	}

	logDone("build - test spaces")
}

func TestBuildSpacesWithQuotes(t *testing.T) {
	// Test to make sure that spaces in quotes aren't lost
	name := "testspacesquotes"
	defer deleteImages(name)

	dockerfile := `FROM busybox
RUN echo "  \
  foo  "`

	_, out, err := buildImageWithOut(name, dockerfile, false)
	if err != nil {
		t.Fatal("Build failed:", err)
	}

	expecting := "\n    foo  \n"
	if !strings.Contains(out, expecting) {
		t.Fatalf("Bad output: %q expecting to contian %q", out, expecting)
	}

	logDone("build - test spaces with quotes")
}

// #4393
func TestBuildVolumeFileExistsinContainer(t *testing.T) {
	buildCmd := exec.Command(dockerBinary, "build", "-t", "docker-test-errcreatevolumewithfile", "-")
	buildCmd.Stdin = strings.NewReader(`
	FROM busybox
	RUN touch /foo
	VOLUME /foo
	`)

	out, _, err := runCommandWithOutput(buildCmd)
	if err == nil || !strings.Contains(out, "file exists") {
		t.Fatalf("expected build to fail when file exists in container at requested volume path")
	}

	logDone("build - errors when volume is specified where a file exists")
}

func TestBuildMissingArgs(t *testing.T) {
	// Test to make sure that all Dockerfile commands (except the ones listed
	// in skipCmds) will generate an error if no args are provided.
	// Note: INSERT is deprecated so we exclude it because of that.
	skipCmds := map[string]struct{}{
		"CMD":        {},
		"RUN":        {},
		"ENTRYPOINT": {},
		"INSERT":     {},
	}

	defer deleteAllContainers()

	for cmd := range command.Commands {
		cmd = strings.ToUpper(cmd)
		if _, ok := skipCmds[cmd]; ok {
			continue
		}

		var dockerfile string
		if cmd == "FROM" {
			dockerfile = cmd
		} else {
			// Add FROM to make sure we don't complain about it missing
			dockerfile = "FROM busybox\n" + cmd
		}

		ctx, err := fakeContext(dockerfile, map[string]string{})
		if err != nil {
			t.Fatal(err)
		}
		defer ctx.Close()
		var out string
		if out, err = buildImageFromContext("args", ctx, true); err == nil {
			t.Fatalf("%s was supposed to fail. Out:%s", cmd, out)
		}
		if !strings.Contains(err.Error(), cmd+" requires") {
			t.Fatalf("%s returned the wrong type of error:%s", cmd, err)
		}
	}

	logDone("build - verify missing args")
}

func TestBuildEmptyScratch(t *testing.T) {
	defer deleteImages("sc")
	_, out, err := buildImageWithOut("sc", "FROM scratch", true)
	if err == nil {
		t.Fatalf("Build was supposed to fail")
	}
	if !strings.Contains(out, "No image was generated") {
		t.Fatalf("Wrong error message: %v", out)
	}
	logDone("build - empty scratch Dockerfile")
}

func TestBuildDotDotFile(t *testing.T) {
	defer deleteImages("sc")
	ctx, err := fakeContext("FROM busybox\n",
		map[string]string{
			"..gitme": "",
		})
	if err != nil {
		t.Fatal(err)
	}
	defer ctx.Close()

	if _, err = buildImageFromContext("sc", ctx, false); err != nil {
		t.Fatalf("Build was supposed to work: %s", err)
	}
	logDone("build - ..file")
}

func TestBuildNotVerbose(t *testing.T) {
	defer deleteAllContainers()
	defer deleteImages("verbose")

	ctx, err := fakeContext("FROM busybox\nENV abc=hi\nRUN echo $abc there", map[string]string{})
	if err != nil {
		t.Fatal(err)
	}
	defer ctx.Close()

	// First do it w/verbose - baseline
	buildCmd := exec.Command(dockerBinary, "build", "--no-cache", "-t", "verbose", ".")
	buildCmd.Dir = ctx.Dir
	out, _, err := runCommandWithOutput(buildCmd)
	if err != nil {
		t.Fatalf("failed to build the image w/o -q: %s, %v", out, err)
	}
	if !strings.Contains(out, "hi there") {
		t.Fatalf("missing output:%s\n", out)
	}

	// Now do it w/o verbose
	buildCmd = exec.Command(dockerBinary, "build", "--no-cache", "-q", "-t", "verbose", ".")
	buildCmd.Dir = ctx.Dir
	out, _, err = runCommandWithOutput(buildCmd)
	if err != nil {
		t.Fatalf("failed to build the image w/ -q: %s, %v", out, err)
	}
	if strings.Contains(out, "hi there") {
		t.Fatalf("Bad output, should not contain 'hi there':%s", out)
	}

	logDone("build - not verbose")
}

func TestBuildRUNoneJSON(t *testing.T) {
	name := "testbuildrunonejson"

	defer deleteAllContainers()
	defer deleteImages(name)

	ctx, err := fakeContext(`FROM hello-world:frozen
RUN [ "/hello" ]`, map[string]string{})
	if err != nil {
		t.Fatal(err)
	}
	defer ctx.Close()

	buildCmd := exec.Command(dockerBinary, "build", "--no-cache", "-t", name, ".")
	buildCmd.Dir = ctx.Dir
	out, _, err := runCommandWithOutput(buildCmd)
	if err != nil {
		t.Fatalf("failed to build the image: %s, %v", out, err)
	}

	if !strings.Contains(out, "Hello from Docker") {
		t.Fatalf("bad output: %s", out)
	}

	logDone("build - RUN with one JSON arg")
}

func TestBuildResourceConstraintsAreUsed(t *testing.T) {
	name := "testbuildresourceconstraints"
	defer deleteAllContainers()
	defer deleteImages(name)

	ctx, err := fakeContext(`
	FROM hello-world:frozen
	RUN ["/hello"]
	`, map[string]string{})
	if err != nil {
		t.Fatal(err)
	}

	cmd := exec.Command(dockerBinary, "build", "--rm=false", "--memory=64m", "--memory-swap=-1", "--cpuset-cpus=1", "--cpu-shares=100", "-t", name, ".")
	cmd.Dir = ctx.Dir

	out, _, err := runCommandWithOutput(cmd)
	if err != nil {
		t.Fatal(err, out)
	}
	out, _, err = dockerCmd(t, "ps", "-lq")
	if err != nil {
		t.Fatal(err, out)
	}

	cID := stripTrailingCharacters(out)

	type hostConfig struct {
		Memory     float64 // Use float64 here since the json decoder sees it that way
		MemorySwap int
		CpusetCpus string
		CpuShares  int
	}

	cfg, err := inspectFieldJSON(cID, "HostConfig")
	if err != nil {
		t.Fatal(err)
	}

	var c1 hostConfig
	if err := json.Unmarshal([]byte(cfg), &c1); err != nil {
		t.Fatal(err, cfg)
	}
	mem := int64(c1.Memory)
	if mem != 67108864 || c1.MemorySwap != -1 || c1.CpusetCpus != "1" || c1.CpuShares != 100 {
		t.Fatalf("resource constraints not set properly:\nMemory: %d, MemSwap: %d, CpusetCpus: %s, CpuShares: %d",
			mem, c1.MemorySwap, c1.CpusetCpus, c1.CpuShares)
	}

	// Make sure constraints aren't saved to image
	_, _, err = dockerCmd(t, "run", "--name=test", name)
	if err != nil {
		t.Fatal(err)
	}
	cfg, err = inspectFieldJSON("test", "HostConfig")
	if err != nil {
		t.Fatal(err)
	}
	var c2 hostConfig
	if err := json.Unmarshal([]byte(cfg), &c2); err != nil {
		t.Fatal(err, cfg)
	}
	mem = int64(c2.Memory)
	if mem == 67108864 || c2.MemorySwap == -1 || c2.CpusetCpus == "1" || c2.CpuShares == 100 {
		t.Fatalf("resource constraints leaked from build:\nMemory: %d, MemSwap: %d, CpusetCpus: %s, CpuShares: %d",
			mem, c2.MemorySwap, c2.CpusetCpus, c2.CpuShares)
	}

	logDone("build - resource constraints applied")
}

func TestBuildEmptyStringVolume(t *testing.T) {
	name := "testbuildemptystringvolume"
	defer deleteImages(name)

	_, err := buildImage(name, `
  FROM busybox
  ENV foo=""
  VOLUME $foo
  `, false)
	if err == nil {
		t.Fatal("Should have failed to build")
	}

	logDone("build - empty string volume")
>>>>>>> ded0ada9
}<|MERGE_RESOLUTION|>--- conflicted
+++ resolved
@@ -5163,11 +5163,8 @@
 }
 
 func TestBuildDockerfileOutsideContext(t *testing.T) {
-<<<<<<< HEAD
-=======
 	testRequires(t, UnixCli) // uses os.Symlink: not implemented in windows at the time of writing (go-1.4.2)
 
->>>>>>> ded0ada9
 	name := "testbuilddockerfileoutsidecontext"
 	tmpdir, err := ioutil.TempDir("", name)
 	if err != nil {
@@ -5178,11 +5175,7 @@
 	if err := os.MkdirAll(ctx, 0755); err != nil {
 		t.Fatal(err)
 	}
-<<<<<<< HEAD
-	if err := ioutil.WriteFile(filepath.Join(ctx, "Dockerfile"), []byte("FROM busybox"), 0644); err != nil {
-=======
 	if err := ioutil.WriteFile(filepath.Join(ctx, "Dockerfile"), []byte("FROM scratch\nENV X Y"), 0644); err != nil {
->>>>>>> ded0ada9
 		t.Fatal(err)
 	}
 	wd, err := os.Getwd()
@@ -5193,53 +5186,28 @@
 	if err := os.Chdir(ctx); err != nil {
 		t.Fatal(err)
 	}
-<<<<<<< HEAD
-	if err := ioutil.WriteFile(filepath.Join(tmpdir, "outsideDockerfile"), []byte("FROM busbox"), 0644); err != nil {
-		t.Fatal(err)
-	}
-	if err := os.Symlink("../outsideDockerfile", filepath.Join(ctx, "dockerfile1")); err != nil {
-=======
 	if err := ioutil.WriteFile(filepath.Join(tmpdir, "outsideDockerfile"), []byte("FROM scratch\nENV x y"), 0644); err != nil {
 		t.Fatal(err)
 	}
 	if err := os.Symlink(filepath.Join("..", "outsideDockerfile"), filepath.Join(ctx, "dockerfile1")); err != nil {
->>>>>>> ded0ada9
 		t.Fatal(err)
 	}
 	if err := os.Symlink(filepath.Join(tmpdir, "outsideDockerfile"), filepath.Join(ctx, "dockerfile2")); err != nil {
 		t.Fatal(err)
 	}
-<<<<<<< HEAD
-	if err := os.Link("../outsideDockerfile", filepath.Join(ctx, "dockerfile3")); err != nil {
-		t.Fatal(err)
-	}
-	if err := os.Link(filepath.Join(tmpdir, "outsideDockerfile"), filepath.Join(ctx, "dockerfile4")); err != nil {
-		t.Fatal(err)
-	}
-	for _, dockerfilePath := range []string{
-		"../outsideDockerfile",
-		filepath.Join(ctx, "dockerfile1"),
-		filepath.Join(ctx, "dockerfile2"),
-		filepath.Join(ctx, "dockerfile3"),
-		filepath.Join(ctx, "dockerfile4"),
-=======
 
 	for _, dockerfilePath := range []string{
 		filepath.Join("..", "outsideDockerfile"),
 		filepath.Join(ctx, "dockerfile1"),
 		filepath.Join(ctx, "dockerfile2"),
->>>>>>> ded0ada9
 	} {
 		out, _, err := runCommandWithOutput(exec.Command(dockerBinary, "build", "-t", name, "--no-cache", "-f", dockerfilePath, "."))
 		if err == nil {
 			t.Fatalf("Expected error with %s. Out: %s", dockerfilePath, out)
 		}
-<<<<<<< HEAD
-=======
 		if !strings.Contains(out, "must be within the build context") && !strings.Contains(out, "Cannot locate Dockerfile") {
 			t.Fatalf("Unexpected error with %s. Out: %s", dockerfilePath, out)
 		}
->>>>>>> ded0ada9
 		deleteImages(name)
 	}
 
@@ -5254,8 +5222,6 @@
 	deleteImages(name)
 
 	logDone("build - Dockerfile outside context")
-<<<<<<< HEAD
-=======
 }
 
 func TestBuildSpaces(t *testing.T) {
@@ -5589,5 +5555,4 @@
 	}
 
 	logDone("build - empty string volume")
->>>>>>> ded0ada9
 }